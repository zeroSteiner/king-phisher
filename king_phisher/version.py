--- conflicted
+++ resolved
@@ -63,11 +63,7 @@
 revision = get_revision()
 """The git revision identifying the latest commit if available."""
 
-<<<<<<< HEAD
-version_info = collections.namedtuple('version_info', ('major', 'minor', 'micro'))(1, 7, 2)
-=======
 version_info = collections.namedtuple('version_info', ('major', 'minor', 'micro'))(1, 8, 0)
->>>>>>> a25e589e
 """A tuple representing the version information in the format ('major', 'minor', 'micro')"""
 
 version_label = 'beta'
