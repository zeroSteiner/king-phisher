<?xml version="1.0" encoding="UTF-8"?>
<<<<<<< HEAD
<!-- Generated with glade 3.20.0
=======
<!-- Generated with glade 3.18.3 
>>>>>>> aa409b87

Copyright (c) 2013-2016, SecureState LLC
All rights reserved.

Redistribution and use in source and binary forms, with or without
modification, are permitted provided that the following conditions are met:
    * Redistributions of source code must retain the above copyright
      notice, this list of conditions and the following disclaimer.
    * Redistributions in binary form must reproduce the above copyright
      notice, this list of conditions and the following disclaimer in the
      documentation and/or other materials provided with the distribution.
    * Neither the name of the <organization> nor the
      names of its contributors may be used to endorse or promote products
      derived from this software without specific prior written permission.

THIS SOFTWARE IS PROVIDED BY THE COPYRIGHT HOLDERS AND CONTRIBUTORS "AS IS" AND
ANY EXPRESS OR IMPLIED WARRANTIES, INCLUDING, BUT NOT LIMITED TO, THE IMPLIED
WARRANTIES OF MERCHANTABILITY AND FITNESS FOR A PARTICULAR PURPOSE ARE
DISCLAIMED. IN NO EVENT SHALL <COPYRIGHT HOLDER> BE LIABLE FOR ANY
DIRECT, INDIRECT, INCIDENTAL, SPECIAL, EXEMPLARY, OR CONSEQUENTIAL DAMAGES
(INCLUDING, BUT NOT LIMITED TO, PROCUREMENT OF SUBSTITUTE GOODS OR SERVICES;
LOSS OF USE, DATA, OR PROFITS; OR BUSINESS INTERRUPTION) HOWEVER CAUSED AND
ON ANY THEORY OF LIABILITY, WHETHER IN CONTRACT, STRICT LIABILITY, OR TORT
(INCLUDING NEGLIGENCE OR OTHERWISE) ARISING IN ANY WAY OUT OF THE USE OF THIS
SOFTWARE, EVEN IF ADVISED OF THE POSSIBILITY OF SUCH DAMAGE.

Authors:
Erik Daguerre
Brandan Geise
Jeff McCutchan
Spencer McIntyre

-->
<interface>
  <requires lib="gtk+" version="3.10"/>
  <requires lib="gtksourceview" version="3.0"/>
  <!-- interface-css-provider-path style/theme.css -->
  <!-- interface-license-type bsd3c -->
  <!-- interface-name King Phisher -->
  <!-- interface-description Social Engineering Phishing Toolkit -->
  <!-- interface-copyright 2013-2016, SecureState LLC -->
  <!-- interface-authors Spencer McIntyre\nJeff McCutchan\nBrandan Geise -->
  <object class="GtkAboutDialog" id="AboutDialog">
    <property name="width_request">550</property>
    <property name="can_focus">False</property>
    <property name="type">popup</property>
    <property name="type_hint">dialog</property>
    <property name="program_name">King Phisher</property>
    <property name="copyright" translatable="yes">Copyright (c) 2013-2016, SecureState LLC</property>
    <property name="comments" translatable="yes">Phishing Campaign Toolkit</property>
    <property name="website">https://github.com/securestate/king-phisher</property>
    <property name="website_label" translatable="yes">GitHub Home Page</property>
    <property name="license" translatable="yes">Copyright (c) 2013-2016, SecureState LLC
All rights reserved.

Redistribution and use in source and binary forms, with or without
modification, are permitted provided that the following conditions are
met:

 * Redistributions of source code must retain the above copyright
   notice, this list of conditions and the following disclaimer.
 * Redistributions in binary form must reproduce the above
   copyright notice, this list of conditions and the following disclaimer
   in the documentation and/or other materials provided with the
   distribution.
 * Neither the name of the project nor the names of its
   contributors may be used to endorse or promote products derived from
   this software without specific prior written permission.

THIS SOFTWARE IS PROVIDED BY THE COPYRIGHT HOLDERS AND CONTRIBUTORS
"AS IS" AND ANY EXPRESS OR IMPLIED WARRANTIES, INCLUDING, BUT NOT
LIMITED TO, THE IMPLIED WARRANTIES OF MERCHANTABILITY AND FITNESS FOR
A PARTICULAR PURPOSE ARE DISCLAIMED. IN NO EVENT SHALL THE COPYRIGHT
OWNER OR CONTRIBUTORS BE LIABLE FOR ANY DIRECT, INDIRECT, INCIDENTAL,
SPECIAL, EXEMPLARY, OR CONSEQUENTIAL DAMAGES (INCLUDING, BUT NOT
LIMITED TO, PROCUREMENT OF SUBSTITUTE GOODS OR SERVICES; LOSS OF USE,
DATA, OR PROFITS; OR BUSINESS INTERRUPTION) HOWEVER CAUSED AND ON ANY
THEORY OF LIABILITY, WHETHER IN CONTRACT, STRICT LIABILITY, OR TORT
(INCLUDING NEGLIGENCE OR OTHERWISE) ARISING IN ANY WAY OUT OF THE USE
OF THIS SOFTWARE, EVEN IF ADVISED OF THE POSSIBILITY OF SUCH DAMAGE.
</property>
    <property name="authors">Erik Daguerre
Brandan Geise
Jeff McCutchan
Spencer McIntyre</property>
    <property name="documenters">Spencer McIntyre</property>
    <property name="artists">Emily Gundry</property>
    <property name="logo_icon_name">image-missing</property>
    <child internal-child="vbox">
      <object class="GtkBox" id="aboutdialog-vbox1">
        <property name="can_focus">False</property>
        <property name="orientation">vertical</property>
        <property name="spacing">2</property>
        <child internal-child="action_area">
          <object class="GtkButtonBox" id="aboutdialog-action_area1">
            <property name="can_focus">False</property>
            <property name="layout_style">end</property>
            <child>
              <placeholder/>
            </child>
            <child>
              <placeholder/>
            </child>
          </object>
          <packing>
            <property name="expand">False</property>
            <property name="fill">False</property>
            <property name="pack_type">end</property>
            <property name="position">0</property>
          </packing>
        </child>
        <child>
          <placeholder/>
        </child>
      </object>
    </child>
  </object>
  <object class="GtkWindow" id="CampaignCompWindow">
    <property name="can_focus">False</property>
    <property name="default_width">750</property>
    <property name="default_height">500</property>
    <child>
      <object class="GtkBox" id="box1">
        <property name="visible">True</property>
        <property name="can_focus">False</property>
        <property name="orientation">vertical</property>
        <child>
          <object class="GtkStackSwitcher" id="CampaignCompWindow.stackswitcher">
            <property name="visible">True</property>
            <property name="can_focus">False</property>
            <property name="halign">center</property>
            <property name="margin_top">3</property>
            <property name="margin_bottom">3</property>
            <property name="stack">CampaignCompWindow.stack_1</property>
          </object>
          <packing>
            <property name="expand">False</property>
            <property name="fill">True</property>
            <property name="position">0</property>
          </packing>
        </child>
        <child>
          <object class="GtkStack" id="CampaignCompWindow.stack_1">
            <property name="visible">True</property>
            <property name="can_focus">False</property>
            <child>
              <object class="GtkBox" id="CampaignCompWindow.box_in_stack">
                <property name="visible">True</property>
                <property name="can_focus">False</property>
                <property name="orientation">vertical</property>
                <child>
                  <object class="GtkScrolledWindow" id="scrolledwindow5">
                    <property name="visible">True</property>
                    <property name="can_focus">True</property>
                    <property name="shadow_type">in</property>
                    <child>
                      <object class="GtkTreeView" id="CampaignCompWindow.treeview_campaigns">
                        <property name="visible">True</property>
                        <property name="can_focus">True</property>
                        <child internal-child="selection">
                          <object class="GtkTreeSelection"/>
                        </child>
                      </object>
                    </child>
                  </object>
                  <packing>
                    <property name="expand">True</property>
                    <property name="fill">True</property>
                    <property name="position">1</property>
                  </packing>
                </child>
              </object>
              <packing>
                <property name="name">Compare</property>
                <property name="title" translatable="yes">Compare</property>
              </packing>
            </child>
            <child>
              <object class="GtkScrolledWindow" id="CampaignCompWindow.scrolledwindow">
                <property name="visible">True</property>
                <property name="can_focus">True</property>
                <property name="vscrollbar_policy">never</property>
                <property name="shadow_type">in</property>
                <child>
                  <placeholder/>
                </child>
              </object>
              <packing>
                <property name="name">Graph</property>
                <property name="title" translatable="yes">Graph</property>
                <property name="position">1</property>
              </packing>
            </child>
          </object>
          <packing>
            <property name="expand">True</property>
            <property name="fill">True</property>
            <property name="position">1</property>
          </packing>
        </child>
      </object>
    </child>
  </object>
  <object class="GtkDialog" id="CampaignSelectionDialog">
    <property name="width_request">650</property>
    <property name="height_request">350</property>
    <property name="can_focus">False</property>
    <property name="border_width">5</property>
    <property name="title" translatable="yes">King Phisher Campaigns</property>
    <property name="type_hint">dialog</property>
    <child internal-child="vbox">
      <object class="GtkBox" id="CampaignSelectionDialog.dialog-vbox4">
        <property name="visible">True</property>
        <property name="can_focus">False</property>
        <property name="orientation">vertical</property>
        <property name="spacing">5</property>
        <child internal-child="action_area">
          <object class="GtkButtonBox" id="CampaignSelectionDialog.dialog-action_area4">
            <property name="visible">True</property>
            <property name="can_focus">False</property>
            <property name="layout_style">end</property>
            <child>
              <object class="GtkButton" id="CampaignSelectionDialog.button_cancel">
                <property name="label" translatable="yes">Cancel</property>
                <property name="visible">True</property>
                <property name="can_focus">True</property>
                <property name="receives_default">True</property>
              </object>
              <packing>
                <property name="expand">False</property>
                <property name="fill">False</property>
                <property name="position">1</property>
              </packing>
            </child>
            <child>
              <object class="GtkButton" id="CampaignSelectionDialog.button_select">
                <property name="label" translatable="yes">Select</property>
                <property name="visible">True</property>
                <property name="can_focus">True</property>
                <property name="receives_default">True</property>
              </object>
              <packing>
                <property name="expand">False</property>
                <property name="fill">False</property>
                <property name="position">2</property>
              </packing>
            </child>
          </object>
          <packing>
            <property name="expand">False</property>
            <property name="fill">True</property>
            <property name="pack_type">end</property>
            <property name="position">1</property>
          </packing>
        </child>
        <child>
          <object class="GtkBox" id="box22">
            <property name="visible">True</property>
            <property name="can_focus">False</property>
            <property name="spacing">5</property>
            <child>
              <object class="GtkLabel" id="CampaignSelectionDialog.label_campaign_info">
                <property name="visible">True</property>
                <property name="can_focus">False</property>
                <property name="halign">start</property>
                <property name="label" translatable="yes">Showing 0 of 0 Campaigns</property>
                <property name="ellipsize">end</property>
                <attributes>
                  <attribute name="scale" value="1.25"/>
                </attributes>
              </object>
              <packing>
                <property name="expand">False</property>
                <property name="fill">True</property>
                <property name="position">0</property>
              </packing>
            </child>
            <child>
              <object class="GtkLabel" id="label51">
                <property name="visible">True</property>
                <property name="can_focus">False</property>
                <property name="label" translatable="yes">Expired Campaigns</property>
              </object>
              <packing>
                <property name="expand">False</property>
                <property name="fill">True</property>
                <property name="pack_type">end</property>
                <property name="position">1</property>
              </packing>
            </child>
            <child>
              <object class="GtkDrawingArea" id="CampaignSelectionDialog.drawingarea_color_key">
                <property name="width_request">20</property>
                <property name="height_request">20</property>
                <property name="visible">True</property>
                <property name="can_focus">False</property>
                <property name="halign">center</property>
                <property name="valign">center</property>
                <signal name="draw" handler="signal_drawingarea_draw" swapped="no"/>
              </object>
              <packing>
                <property name="expand">False</property>
                <property name="fill">True</property>
                <property name="pack_type">end</property>
                <property name="position">2</property>
              </packing>
            </child>
          </object>
          <packing>
            <property name="expand">False</property>
            <property name="fill">True</property>
            <property name="position">0</property>
          </packing>
        </child>
        <child>
          <object class="GtkScrolledWindow" id="CampaignSelectionDialog.scrolledwindow5">
            <property name="visible">True</property>
            <property name="can_focus">True</property>
            <child>
              <object class="GtkTreeView" id="CampaignSelectionDialog.treeview_campaigns">
                <property name="visible">True</property>
                <property name="can_focus">True</property>
                <signal name="row-activated" handler="signal_treeview_row_activated" swapped="no"/>
                <child internal-child="selection">
                  <object class="GtkTreeSelection" id="treeview-selection4"/>
                </child>
              </object>
            </child>
          </object>
          <packing>
            <property name="expand">True</property>
            <property name="fill">True</property>
            <property name="position">1</property>
          </packing>
        </child>
        <child>
          <object class="GtkBox" id="CampaignSelectionDialog.box1">
            <property name="visible">True</property>
            <property name="can_focus">False</property>
            <property name="spacing">10</property>
            <child>
              <object class="GtkMenuButton" id="CampaignSelectionDialog.menubutton_filter">
                <property name="visible">True</property>
                <property name="can_focus">True</property>
                <property name="receives_default">True</property>
                <property name="tooltip_text" translatable="yes">Filtering options for displayed campaigns.</property>
                <property name="direction">right</property>
                <child>
                  <object class="GtkLabel" id="label67">
                    <property name="visible">True</property>
                    <property name="can_focus">False</property>
                    <property name="label" translatable="yes">Display Criteria</property>
                  </object>
                </child>
              </object>
              <packing>
                <property name="expand">False</property>
                <property name="fill">False</property>
                <property name="position">1</property>
              </packing>
            </child>
            <child>
              <object class="GtkButton" id="CampaignSelectionDialog.button_new_campaign">
                <property name="label" translatable="yes">New Campaign</property>
                <property name="visible">True</property>
                <property name="can_focus">True</property>
                <property name="receives_default">True</property>
                <property name="tooltip_text" translatable="yes">Create a new campaign.</property>
                <signal name="clicked" handler="signal_button_clicked" swapped="no"/>
              </object>
              <packing>
                <property name="expand">False</property>
                <property name="fill">False</property>
                <property name="pack_type">end</property>
                <property name="position">2</property>
              </packing>
            </child>
          </object>
          <packing>
            <property name="expand">False</property>
            <property name="fill">True</property>
            <property name="position">2</property>
          </packing>
        </child>
      </object>
    </child>
    <action-widgets>
      <action-widget response="-6">CampaignSelectionDialog.button_cancel</action-widget>
      <action-widget response="-10">CampaignSelectionDialog.button_select</action-widget>
    </action-widgets>
  </object>
  <object class="GtkBox" id="CampaignViewCredentialsTab">
    <property name="width_request">400</property>
    <property name="height_request">300</property>
    <property name="visible">True</property>
    <property name="can_focus">False</property>
    <property name="orientation">vertical</property>
    <child>
      <object class="GtkScrolledWindow" id="CampaignViewCredentialsTab.scrolledwindow1">
        <property name="visible">True</property>
        <property name="can_focus">True</property>
        <child>
          <object class="GtkTreeView" id="CampaignViewCredentialsTab.treeview_campaign">
            <property name="visible">True</property>
            <property name="can_focus">True</property>
            <child internal-child="selection">
              <object class="GtkTreeSelection" id="treeview-selection5"/>
            </child>
          </object>
        </child>
      </object>
      <packing>
        <property name="expand">True</property>
        <property name="fill">True</property>
        <property name="position">0</property>
      </packing>
    </child>
    <child>
      <object class="GtkButtonBox" id="CampaignViewCredentialsTab.buttonbox1">
        <property name="visible">True</property>
        <property name="can_focus">False</property>
        <property name="margin_left">5</property>
        <property name="margin_right">5</property>
        <property name="margin_top">5</property>
        <property name="margin_bottom">5</property>
        <child>
          <object class="GtkToggleButton" id="CampaignViewCredentialsTab.togglebutton_show_passwords">
            <property name="label" translatable="yes">Show Passwords</property>
            <property name="visible">True</property>
            <property name="can_focus">True</property>
            <property name="receives_default">True</property>
            <signal name="toggled" handler="signal_button_toggled_show_passwords" swapped="no"/>
          </object>
          <packing>
            <property name="expand">False</property>
            <property name="fill">True</property>
            <property name="position">0</property>
          </packing>
        </child>
        <child>
          <object class="GtkButton" id="CampaignViewCredentialsTab.button_refresh">
            <property name="label" translatable="yes">Refresh</property>
            <property name="visible">True</property>
            <property name="can_focus">True</property>
            <property name="receives_default">True</property>
            <signal name="clicked" handler="signal_button_clicked_refresh" swapped="no"/>
          </object>
          <packing>
            <property name="expand">False</property>
            <property name="fill">False</property>
            <property name="position">1</property>
            <property name="non_homogeneous">True</property>
          </packing>
        </child>
      </object>
      <packing>
        <property name="expand">False</property>
        <property name="fill">True</property>
        <property name="position">1</property>
      </packing>
    </child>
  </object>
  <object class="GtkBox" id="CampaignViewDashboardTab">
    <property name="width_request">400</property>
    <property name="height_request">300</property>
    <property name="visible">True</property>
    <property name="can_focus">False</property>
    <property name="orientation">vertical</property>
    <child>
      <object class="GtkPaned" id="CampaignViewDashboardTab.paned1">
        <property name="visible">True</property>
        <property name="can_focus">True</property>
        <property name="orientation">vertical</property>
        <child>
          <object class="GtkPaned" id="CampaignViewDashboardTab.paned2">
            <property name="visible">True</property>
            <property name="can_focus">True</property>
            <child>
              <object class="GtkBox" id="CampaignViewDashboardTab.box_top_left">
                <property name="visible">True</property>
                <property name="can_focus">False</property>
                <property name="orientation">vertical</property>
                <child>
                  <object class="GtkScrolledWindow" id="CampaignViewDashboardTab.scrolledwindow_top_left">
                    <property name="visible">True</property>
                    <property name="can_focus">True</property>
                    <property name="shadow_type">in</property>
                    <child>
                      <placeholder/>
                    </child>
                  </object>
                  <packing>
                    <property name="expand">True</property>
                    <property name="fill">True</property>
                    <property name="position">0</property>
                  </packing>
                </child>
                <child>
                  <placeholder/>
                </child>
              </object>
              <packing>
                <property name="resize">True</property>
                <property name="shrink">True</property>
              </packing>
            </child>
            <child>
              <object class="GtkBox" id="CampaignViewDashboardTab.box_top_right">
                <property name="visible">True</property>
                <property name="can_focus">False</property>
                <property name="orientation">vertical</property>
                <child>
                  <object class="GtkScrolledWindow" id="CampaignViewDashboardTab.scrolledwindow_top_right">
                    <property name="visible">True</property>
                    <property name="can_focus">True</property>
                    <property name="shadow_type">in</property>
                    <child>
                      <placeholder/>
                    </child>
                  </object>
                  <packing>
                    <property name="expand">True</property>
                    <property name="fill">True</property>
                    <property name="position">0</property>
                  </packing>
                </child>
                <child>
                  <placeholder/>
                </child>
              </object>
              <packing>
                <property name="resize">True</property>
                <property name="shrink">True</property>
              </packing>
            </child>
          </object>
          <packing>
            <property name="resize">True</property>
            <property name="shrink">True</property>
          </packing>
        </child>
        <child>
          <object class="GtkBox" id="CampaignViewDashboardTab.box_bottom">
            <property name="visible">True</property>
            <property name="can_focus">False</property>
            <property name="orientation">vertical</property>
            <child>
              <object class="GtkScrolledWindow" id="CampaignViewDashboardTab.scrolledwindow_bottom">
                <property name="visible">True</property>
                <property name="can_focus">True</property>
                <property name="shadow_type">in</property>
                <child>
                  <placeholder/>
                </child>
              </object>
              <packing>
                <property name="expand">True</property>
                <property name="fill">True</property>
                <property name="position">0</property>
              </packing>
            </child>
            <child>
              <placeholder/>
            </child>
          </object>
          <packing>
            <property name="resize">True</property>
            <property name="shrink">True</property>
          </packing>
        </child>
      </object>
      <packing>
        <property name="expand">True</property>
        <property name="fill">True</property>
        <property name="position">0</property>
      </packing>
    </child>
    <child>
      <object class="GtkButtonBox" id="CampaignViewDashboardTab.buttonbox1">
        <property name="visible">True</property>
        <property name="can_focus">False</property>
        <property name="margin_left">5</property>
        <property name="margin_right">5</property>
        <property name="margin_top">5</property>
        <property name="margin_bottom">5</property>
        <property name="layout_style">end</property>
        <child>
          <object class="GtkButton" id="CampaignViewDashboardTab.button_refresh">
            <property name="label" translatable="yes">Refresh</property>
            <property name="visible">True</property>
            <property name="can_focus">True</property>
            <property name="receives_default">True</property>
            <signal name="clicked" handler="signal_button_clicked_refresh" swapped="no"/>
          </object>
          <packing>
            <property name="expand">False</property>
            <property name="fill">False</property>
            <property name="position">1</property>
          </packing>
        </child>
      </object>
      <packing>
        <property name="expand">False</property>
        <property name="fill">True</property>
        <property name="position">1</property>
      </packing>
    </child>
  </object>
  <object class="GtkBox" id="CampaignViewDeaddropTab">
    <property name="width_request">400</property>
    <property name="height_request">300</property>
    <property name="visible">True</property>
    <property name="can_focus">False</property>
    <property name="orientation">vertical</property>
    <child>
      <object class="GtkScrolledWindow" id="CampaignViewDeaddropTab.scrolledwindow2">
        <property name="visible">True</property>
        <property name="can_focus">True</property>
        <child>
          <object class="GtkTreeView" id="CampaignViewDeaddropTab.treeview_campaign">
            <property name="visible">True</property>
            <property name="can_focus">True</property>
            <child internal-child="selection">
              <object class="GtkTreeSelection" id="CampaignViewDeaddropTab.treeview-selection6"/>
            </child>
          </object>
        </child>
      </object>
      <packing>
        <property name="expand">True</property>
        <property name="fill">True</property>
        <property name="position">0</property>
      </packing>
    </child>
    <child>
      <object class="GtkButtonBox" id="CampaignViewDeaddropTab.buttonbox2">
        <property name="visible">True</property>
        <property name="can_focus">False</property>
        <property name="margin_left">5</property>
        <property name="margin_right">5</property>
        <property name="margin_top">5</property>
        <property name="margin_bottom">5</property>
        <child>
          <object class="GtkButton" id="CampaignViewDeaddropTab.button_export">
            <property name="label" translatable="yes">Export</property>
            <property name="visible">True</property>
            <property name="can_focus">True</property>
            <property name="receives_default">True</property>
            <signal name="clicked" handler="signal_button_clicked_export" swapped="no"/>
          </object>
          <packing>
            <property name="expand">False</property>
            <property name="fill">False</property>
            <property name="position">0</property>
          </packing>
        </child>
        <child>
          <object class="GtkButton" id="CampaignViewDeaddropTab.button_refresh">
            <property name="label" translatable="yes">Refresh</property>
            <property name="visible">True</property>
            <property name="can_focus">True</property>
            <property name="receives_default">True</property>
            <signal name="clicked" handler="signal_button_clicked_refresh" swapped="no"/>
          </object>
          <packing>
            <property name="expand">False</property>
            <property name="fill">False</property>
            <property name="position">1</property>
          </packing>
        </child>
      </object>
      <packing>
        <property name="expand">False</property>
        <property name="fill">True</property>
        <property name="position">1</property>
      </packing>
    </child>
  </object>
  <object class="GtkBox" id="CampaignViewMessagesTab">
    <property name="width_request">400</property>
    <property name="height_request">300</property>
    <property name="visible">True</property>
    <property name="can_focus">False</property>
    <property name="orientation">vertical</property>
    <child>
      <object class="GtkScrolledWindow" id="CampaignViewMessagesTab.scrolledwindow3">
        <property name="visible">True</property>
        <property name="can_focus">True</property>
        <child>
          <object class="GtkTreeView" id="CampaignViewMessagesTab.treeview_campaign">
            <property name="visible">True</property>
            <property name="can_focus">True</property>
            <child internal-child="selection">
              <object class="GtkTreeSelection" id="CampaignViewMessagesTab.treeview-selection7"/>
            </child>
          </object>
        </child>
      </object>
      <packing>
        <property name="expand">True</property>
        <property name="fill">True</property>
        <property name="position">0</property>
      </packing>
    </child>
    <child>
      <object class="GtkButtonBox" id="CampaignViewMessagesTab.buttonbox3">
        <property name="visible">True</property>
        <property name="can_focus">False</property>
        <property name="margin_left">5</property>
        <property name="margin_right">5</property>
        <property name="margin_top">5</property>
        <property name="margin_bottom">5</property>
        <child>
          <object class="GtkButton" id="CampaignViewMessagesTab.button_export">
            <property name="label" translatable="yes">Export</property>
            <property name="visible">True</property>
            <property name="can_focus">True</property>
            <property name="receives_default">True</property>
            <signal name="clicked" handler="signal_button_clicked_export" swapped="no"/>
          </object>
          <packing>
            <property name="expand">False</property>
            <property name="fill">False</property>
            <property name="position">0</property>
          </packing>
        </child>
        <child>
          <object class="GtkButton" id="CampaignViewMessagesTab.button_refresh">
            <property name="label" translatable="yes">Refresh</property>
            <property name="visible">True</property>
            <property name="can_focus">True</property>
            <property name="receives_default">True</property>
            <signal name="clicked" handler="signal_button_clicked_refresh" swapped="no"/>
          </object>
          <packing>
            <property name="expand">False</property>
            <property name="fill">False</property>
            <property name="position">1</property>
          </packing>
        </child>
      </object>
      <packing>
        <property name="expand">False</property>
        <property name="fill">True</property>
        <property name="position">1</property>
      </packing>
    </child>
  </object>
  <object class="GtkBox" id="CampaignViewVisitsTab">
    <property name="width_request">400</property>
    <property name="height_request">300</property>
    <property name="visible">True</property>
    <property name="can_focus">False</property>
    <property name="orientation">vertical</property>
    <child>
      <object class="GtkScrolledWindow" id="CampaignViewVisitsTab.scrolledwindow4">
        <property name="visible">True</property>
        <property name="can_focus">True</property>
        <child>
          <object class="GtkTreeView" id="CampaignViewVisitsTab.treeview_campaign">
            <property name="visible">True</property>
            <property name="can_focus">True</property>
            <child internal-child="selection">
              <object class="GtkTreeSelection" id="CampaignViewVisitsTab.treeview-selection3"/>
            </child>
          </object>
        </child>
      </object>
      <packing>
        <property name="expand">True</property>
        <property name="fill">True</property>
        <property name="position">1</property>
      </packing>
    </child>
    <child>
      <object class="GtkButtonBox" id="CampaignViewVisitsTab.buttonbox4">
        <property name="visible">True</property>
        <property name="can_focus">False</property>
        <property name="margin_left">5</property>
        <property name="margin_right">5</property>
        <property name="margin_top">5</property>
        <property name="margin_bottom">5</property>
        <child>
          <object class="GtkButton" id="CampaignViewVisitsTab.button_export">
            <property name="label" translatable="yes">Export</property>
            <property name="visible">True</property>
            <property name="can_focus">True</property>
            <property name="receives_default">True</property>
            <signal name="clicked" handler="signal_button_clicked_export" swapped="no"/>
          </object>
          <packing>
            <property name="expand">False</property>
            <property name="fill">False</property>
            <property name="position">0</property>
          </packing>
        </child>
        <child>
          <object class="GtkButton" id="CampaignViewVisitsTab.button_refresh">
            <property name="label" translatable="yes">Refresh</property>
            <property name="visible">True</property>
            <property name="can_focus">True</property>
            <property name="receives_default">True</property>
            <signal name="clicked" handler="signal_button_clicked_refresh" swapped="no"/>
          </object>
          <packing>
            <property name="expand">False</property>
            <property name="fill">False</property>
            <property name="position">1</property>
          </packing>
        </child>
      </object>
      <packing>
        <property name="expand">False</property>
        <property name="fill">True</property>
        <property name="position">2</property>
      </packing>
    </child>
  </object>
  <object class="GtkAdjustment" id="ClockHourAdjustment">
    <property name="upper">23</property>
    <property name="step_increment">1</property>
    <property name="page_increment">6</property>
  </object>
  <object class="GtkAdjustment" id="ClockMinuteAdjustment">
    <property name="upper">59</property>
    <property name="step_increment">1</property>
    <property name="page_increment">10</property>
  </object>
  <object class="GtkAssistant" id="CampaignAssistant">
    <property name="width_request">450</property>
    <property name="height_request">350</property>
    <property name="can_focus">False</property>
    <property name="title" translatable="yes">New Campaign</property>
    <property name="window_position">center-on-parent</property>
    <property name="destroy_with_parent">True</property>
    <property name="use_header_bar">1</property>
    <signal name="apply" handler="signal_assistant_apply" swapped="no"/>
    <signal name="cancel" handler="signal_assistant_cancel" swapped="no"/>
    <signal name="close" handler="signal_assistant_close" swapped="no"/>
    <signal name="prepare" handler="signal_assistant_prepare" swapped="no"/>
    <child>
      <object class="GtkBox" id="CampaignAssistant.page1">
        <property name="visible">True</property>
        <property name="can_focus">False</property>
        <property name="margin_left">5</property>
        <property name="margin_right">10</property>
        <property name="margin_top">5</property>
        <property name="orientation">vertical</property>
        <property name="spacing">10</property>
        <child>
          <object class="GtkBox" id="box15">
            <property name="visible">True</property>
            <property name="can_focus">False</property>
            <property name="halign">center</property>
            <property name="spacing">5</property>
            <child>
              <object class="GtkImage" id="CampaignAssistant.image_intro_title">
                <property name="visible">True</property>
                <property name="can_focus">False</property>
                <property name="halign">end</property>
                <property name="stock">gtk-add</property>
                <property name="icon_size">6</property>
              </object>
              <packing>
                <property name="expand">False</property>
                <property name="fill">True</property>
                <property name="position">0</property>
              </packing>
            </child>
            <child>
              <object class="GtkLabel" id="CampaignAssistant.label_intro_title">
                <property name="visible">True</property>
                <property name="can_focus">False</property>
                <property name="halign">start</property>
                <property name="label" translatable="yes">place holder</property>
                <attributes>
                  <attribute name="weight" value="bold"/>
                  <attribute name="scale" value="1.5"/>
                </attributes>
              </object>
              <packing>
                <property name="expand">False</property>
                <property name="fill">True</property>
                <property name="position">1</property>
              </packing>
            </child>
          </object>
          <packing>
            <property name="expand">False</property>
            <property name="fill">True</property>
            <property name="position">0</property>
          </packing>
        </child>
        <child>
          <object class="GtkLabel" id="CampaignAssistant.label_intro_body">
            <property name="visible">True</property>
            <property name="can_focus">False</property>
            <property name="label" translatable="yes">place holder</property>
            <property name="wrap">True</property>
            <property name="max_width_chars">45</property>
          </object>
          <packing>
            <property name="expand">False</property>
            <property name="fill">True</property>
            <property name="position">1</property>
          </packing>
        </child>
      </object>
      <packing>
        <property name="page_type">intro</property>
        <property name="title" translatable="yes">Intro</property>
        <property name="complete">True</property>
        <property name="has_padding">False</property>
      </packing>
    </child>
    <child>
      <object class="GtkBox" id="CampaignAssistant.page2">
        <property name="visible">True</property>
        <property name="can_focus">False</property>
        <property name="margin_left">5</property>
        <property name="margin_right">10</property>
        <property name="margin_top">5</property>
        <property name="orientation">vertical</property>
        <property name="spacing">10</property>
        <child>
          <object class="GtkLabel" id="label26">
            <property name="visible">True</property>
            <property name="can_focus">False</property>
            <property name="halign">center</property>
            <property name="label" translatable="yes">Basic Settings</property>
            <attributes>
              <attribute name="weight" value="bold"/>
              <attribute name="scale" value="1.5"/>
            </attributes>
          </object>
          <packing>
            <property name="expand">False</property>
            <property name="fill">True</property>
            <property name="position">0</property>
          </packing>
        </child>
        <child>
          <object class="GtkGrid" id="grid9">
            <property name="visible">True</property>
            <property name="can_focus">False</property>
            <property name="row_spacing">3</property>
            <property name="column_spacing">10</property>
            <property name="row_homogeneous">True</property>
            <child>
              <object class="GtkLabel" id="label29">
                <property name="visible">True</property>
                <property name="can_focus">False</property>
                <property name="label" translatable="yes">Name</property>
              </object>
              <packing>
                <property name="left_attach">0</property>
                <property name="top_attach">0</property>
              </packing>
            </child>
            <child>
              <object class="GtkEntry" id="CampaignAssistant.entry_campaign_name">
                <property name="visible">True</property>
                <property name="can_focus">True</property>
                <property name="tooltip_text" translatable="yes">The name of this campaign.</property>
                <property name="hexpand">True</property>
                <property name="max_length">60</property>
                <property name="invisible_char">●</property>
                <property name="primary_icon_activatable">False</property>
                <property name="secondary_icon_activatable">False</property>
                <property name="placeholder_text" translatable="yes">campaign name (REQUIRED)</property>
              </object>
              <packing>
                <property name="left_attach">1</property>
                <property name="top_attach">0</property>
              </packing>
            </child>
            <child>
              <object class="GtkLabel" id="label30">
                <property name="visible">True</property>
                <property name="can_focus">False</property>
                <property name="label" translatable="yes">Description</property>
              </object>
              <packing>
                <property name="left_attach">0</property>
                <property name="top_attach">1</property>
              </packing>
            </child>
            <child>
              <object class="GtkEntry" id="CampaignAssistant.entry_campaign_description">
                <property name="visible">True</property>
                <property name="can_focus">True</property>
                <property name="tooltip_text" translatable="yes">Any descriptive notes to store with this campaign.</property>
                <property name="hexpand">True</property>
                <property name="max_length">200</property>
                <property name="placeholder_text" translatable="yes">campaign description (OPTIONAL)</property>
              </object>
              <packing>
                <property name="left_attach">1</property>
                <property name="top_attach">1</property>
              </packing>
            </child>
            <child>
              <object class="GtkLabel" id="label31">
                <property name="visible">True</property>
                <property name="can_focus">False</property>
                <property name="label" translatable="yes">Type</property>
              </object>
              <packing>
                <property name="left_attach">0</property>
                <property name="top_attach">2</property>
              </packing>
            </child>
            <child>
              <object class="GtkComboBox" id="CampaignAssistant.combobox_campaign_type">
                <property name="visible">True</property>
                <property name="can_focus">False</property>
                <property name="tooltip_text" translatable="yes">The type of this campaign.</property>
                <property name="hexpand">True</property>
                <property name="has_entry">True</property>
                <property name="entry_text_column">1</property>
                <property name="id_column">0</property>
                <child internal-child="entry">
                  <object class="GtkEntry" id="combobox-entry">
                    <property name="can_focus">True</property>
                    <property name="max_length">20</property>
                    <property name="placeholder_text" translatable="yes">campaign type (OPTIONAL)</property>
                  </object>
                </child>
              </object>
              <packing>
                <property name="left_attach">1</property>
                <property name="top_attach">2</property>
              </packing>
            </child>
          </object>
          <packing>
            <property name="expand">False</property>
            <property name="fill">True</property>
            <property name="position">1</property>
          </packing>
        </child>
      </object>
      <packing>
        <property name="title" translatable="yes">Basic Settings</property>
        <property name="complete">True</property>
        <property name="has_padding">False</property>
      </packing>
    </child>
    <child>
      <object class="GtkBox" id="CampaignAssistant.page3">
        <property name="visible">True</property>
        <property name="can_focus">False</property>
        <property name="margin_left">5</property>
        <property name="margin_right">10</property>
        <property name="margin_top">5</property>
        <property name="orientation">vertical</property>
        <property name="spacing">10</property>
        <child>
          <object class="GtkLabel" id="label32">
            <property name="visible">True</property>
            <property name="can_focus">False</property>
            <property name="halign">center</property>
            <property name="label" translatable="yes">Advanced Settings</property>
            <attributes>
              <attribute name="weight" value="bold"/>
              <attribute name="scale" value="1.5"/>
            </attributes>
          </object>
          <packing>
            <property name="expand">False</property>
            <property name="fill">True</property>
            <property name="position">0</property>
          </packing>
        </child>
        <child>
          <object class="GtkBox" id="box12">
            <property name="visible">True</property>
            <property name="can_focus">False</property>
            <property name="margin_top">5</property>
            <property name="margin_bottom">5</property>
            <property name="orientation">vertical</property>
            <child>
              <object class="GtkCheckButton" id="CampaignAssistant.checkbutton_alert_subscribe">
                <property name="label" translatable="yes">Subscribe To SMS Alerts</property>
                <property name="visible">True</property>
                <property name="can_focus">True</property>
                <property name="receives_default">False</property>
                <property name="tooltip_text" translatable="yes">Receive SMS messages for events regarding this campaign.</property>
                <property name="xalign">0</property>
                <property name="draw_indicator">True</property>
              </object>
              <packing>
                <property name="expand">False</property>
                <property name="fill">False</property>
                <property name="position">0</property>
              </packing>
            </child>
            <child>
              <object class="GtkCheckButton" id="CampaignAssistant.checkbutton_reject_after_credentials">
                <property name="label" translatable="yes">Deny Requests After Credential Submission</property>
                <property name="visible">True</property>
                <property name="can_focus">True</property>
                <property name="receives_default">False</property>
                <property name="tooltip_text" translatable="yes">Deny HTTP requests after credentials have been received from the client.</property>
                <property name="xalign">0</property>
                <property name="draw_indicator">True</property>
              </object>
              <packing>
                <property name="expand">False</property>
                <property name="fill">True</property>
                <property name="position">1</property>
              </packing>
            </child>
          </object>
          <packing>
            <property name="expand">False</property>
            <property name="fill">True</property>
            <property name="position">1</property>
          </packing>
        </child>
      </object>
      <packing>
        <property name="title" translatable="yes">Advanced Settings</property>
        <property name="complete">True</property>
        <property name="has_padding">False</property>
      </packing>
    </child>
    <child>
      <object class="GtkBox" id="CampaignAssistant.page4">
        <property name="visible">True</property>
        <property name="can_focus">False</property>
        <property name="margin_left">5</property>
        <property name="margin_right">10</property>
        <property name="margin_top">5</property>
        <property name="orientation">vertical</property>
        <property name="spacing">10</property>
        <child>
          <object class="GtkLabel" id="label40">
            <property name="visible">True</property>
            <property name="can_focus">False</property>
            <property name="halign">center</property>
            <property name="label" translatable="yes">Company</property>
            <attributes>
              <attribute name="weight" value="bold"/>
              <attribute name="scale" value="1.5"/>
            </attributes>
          </object>
          <packing>
            <property name="expand">False</property>
            <property name="fill">True</property>
            <property name="position">0</property>
          </packing>
        </child>
        <child>
          <object class="GtkBox" id="box17">
            <property name="visible">True</property>
            <property name="can_focus">False</property>
            <property name="tooltip_text" translatable="yes">Select whether to create a new company, use an existing one or none at all.</property>
            <property name="spacing">10</property>
            <child>
              <object class="GtkLabel" id="label47">
                <property name="visible">True</property>
                <property name="can_focus">False</property>
                <property name="label" translatable="yes">Company</property>
              </object>
              <packing>
                <property name="expand">False</property>
                <property name="fill">True</property>
                <property name="position">0</property>
              </packing>
            </child>
            <child>
              <object class="GtkBox" id="box19">
                <property name="visible">True</property>
                <property name="can_focus">False</property>
                <property name="spacing">10</property>
                <property name="homogeneous">True</property>
                <child>
                  <object class="GtkRadioButton" id="CampaignAssistant.radiobutton_company_existing">
                    <property name="label" translatable="yes">Existing</property>
                    <property name="visible">True</property>
                    <property name="can_focus">True</property>
                    <property name="receives_default">False</property>
                    <property name="xalign">0</property>
                    <property name="draw_indicator">True</property>
                    <property name="group">CampaignAssistant.radiobutton_company_none</property>
                    <signal name="toggled" handler="signal_radiobutton_toggled" swapped="no"/>
                  </object>
                  <packing>
                    <property name="expand">False</property>
                    <property name="fill">True</property>
                    <property name="position">0</property>
                  </packing>
                </child>
                <child>
                  <object class="GtkRadioButton" id="CampaignAssistant.radiobutton_company_new">
                    <property name="label" translatable="yes">New</property>
                    <property name="visible">True</property>
                    <property name="can_focus">True</property>
                    <property name="receives_default">False</property>
                    <property name="xalign">0</property>
                    <property name="draw_indicator">True</property>
                    <property name="group">CampaignAssistant.radiobutton_company_none</property>
                    <signal name="toggled" handler="signal_radiobutton_toggled" swapped="no"/>
                  </object>
                  <packing>
                    <property name="expand">False</property>
                    <property name="fill">True</property>
                    <property name="position">1</property>
                  </packing>
                </child>
                <child>
                  <object class="GtkRadioButton" id="CampaignAssistant.radiobutton_company_none">
                    <property name="label" translatable="yes">None</property>
                    <property name="visible">True</property>
                    <property name="can_focus">True</property>
                    <property name="receives_default">False</property>
                    <property name="xalign">0</property>
                    <property name="active">True</property>
                    <property name="draw_indicator">True</property>
                    <signal name="toggled" handler="signal_radiobutton_toggled" swapped="no"/>
                  </object>
                  <packing>
                    <property name="expand">False</property>
                    <property name="fill">True</property>
                    <property name="position">2</property>
                  </packing>
                </child>
              </object>
              <packing>
                <property name="expand">False</property>
                <property name="fill">True</property>
                <property name="pack_type">end</property>
                <property name="position">1</property>
              </packing>
            </child>
          </object>
          <packing>
            <property name="expand">False</property>
            <property name="fill">True</property>
            <property name="position">1</property>
          </packing>
        </child>
        <child>
          <object class="GtkFrame" id="CampaignAssistant.frame_company_existing">
            <property name="visible">True</property>
            <property name="sensitive">False</property>
            <property name="can_focus">False</property>
            <property name="label_xalign">0</property>
            <child>
              <object class="GtkAlignment" id="alignment3">
                <property name="visible">True</property>
                <property name="can_focus">False</property>
                <property name="top_padding">5</property>
                <property name="bottom_padding">5</property>
                <property name="left_padding">12</property>
                <property name="right_padding">5</property>
                <child>
                  <object class="GtkBox" id="box18">
                    <property name="visible">True</property>
                    <property name="can_focus">False</property>
                    <property name="spacing">10</property>
                    <child>
                      <object class="GtkLabel" id="label43">
                        <property name="visible">True</property>
                        <property name="can_focus">False</property>
                        <property name="label" translatable="yes">Company</property>
                      </object>
                      <packing>
                        <property name="expand">False</property>
                        <property name="fill">True</property>
                        <property name="position">0</property>
                      </packing>
                    </child>
                    <child>
                      <object class="GtkComboBox" id="CampaignAssistant.combobox_company_existing">
                        <property name="visible">True</property>
                        <property name="can_focus">False</property>
                        <property name="tooltip_text" translatable="yes">The name of the existing company to associate this campaign with.</property>
                        <property name="has_entry">True</property>
                        <property name="entry_text_column">1</property>
                        <property name="id_column">0</property>
                        <child internal-child="entry">
                          <object class="GtkEntry" id="combobox-entry3">
                            <property name="can_focus">False</property>
                            <property name="editable">False</property>
                            <property name="placeholder_text" translatable="yes">company name (OPTIONAL)</property>
                          </object>
                        </child>
                      </object>
                      <packing>
                        <property name="expand">True</property>
                        <property name="fill">True</property>
                        <property name="position">1</property>
                      </packing>
                    </child>
                  </object>
                </child>
              </object>
            </child>
            <child type="label">
              <object class="GtkLabel" id="label41">
                <property name="visible">True</property>
                <property name="can_focus">False</property>
                <property name="label" translatable="yes">Existing Company</property>
              </object>
            </child>
          </object>
          <packing>
            <property name="expand">False</property>
            <property name="fill">True</property>
            <property name="position">2</property>
          </packing>
        </child>
        <child>
          <object class="GtkFrame" id="CampaignAssistant.frame_company_new">
            <property name="visible">True</property>
            <property name="sensitive">False</property>
            <property name="can_focus">False</property>
            <property name="label_xalign">0</property>
            <child>
              <object class="GtkAlignment" id="CampaignAssistant.alignment_company">
                <property name="visible">True</property>
                <property name="can_focus">False</property>
                <property name="top_padding">5</property>
                <property name="bottom_padding">5</property>
                <property name="left_padding">12</property>
                <property name="right_padding">5</property>
                <child>
                  <placeholder/>
                </child>
              </object>
            </child>
            <child type="label">
              <object class="GtkLabel" id="label42">
                <property name="visible">True</property>
                <property name="can_focus">False</property>
                <property name="label" translatable="yes">New Company</property>
              </object>
            </child>
          </object>
          <packing>
            <property name="expand">False</property>
            <property name="fill">True</property>
            <property name="position">3</property>
          </packing>
        </child>
      </object>
      <packing>
        <property name="title" translatable="yes">Company</property>
        <property name="complete">True</property>
        <property name="has_padding">False</property>
      </packing>
    </child>
    <child>
      <object class="GtkBox" id="CampaignAssistant.page5">
        <property name="visible">True</property>
        <property name="can_focus">False</property>
        <property name="margin_left">5</property>
        <property name="margin_right">10</property>
        <property name="margin_top">5</property>
        <property name="orientation">vertical</property>
        <property name="spacing">10</property>
        <child>
          <object class="GtkLabel" id="label33">
            <property name="visible">True</property>
            <property name="can_focus">False</property>
            <property name="halign">center</property>
            <property name="label" translatable="yes">Expiration</property>
            <attributes>
              <attribute name="weight" value="bold"/>
              <attribute name="scale" value="1.5"/>
            </attributes>
          </object>
          <packing>
            <property name="expand">False</property>
            <property name="fill">True</property>
            <property name="position">0</property>
          </packing>
        </child>
        <child>
          <object class="GtkLabel" id="label34">
            <property name="visible">True</property>
            <property name="can_focus">False</property>
            <property name="label" translatable="yes">Campaigns can optionally be set to expire after a user specified date and time. After the campaign expires, no more data will be collected for the campaign.</property>
            <property name="wrap">True</property>
            <property name="max_width_chars">45</property>
          </object>
          <packing>
            <property name="expand">False</property>
            <property name="fill">True</property>
            <property name="position">1</property>
          </packing>
        </child>
        <child>
          <object class="GtkCheckButton" id="CampaignAssistant.checkbutton_expire_campaign">
            <property name="label" translatable="yes">Enable Campaign Expiration</property>
            <property name="visible">True</property>
            <property name="can_focus">True</property>
            <property name="receives_default">False</property>
            <property name="xalign">0</property>
            <property name="draw_indicator">True</property>
            <signal name="toggled" handler="signal_checkbutton_expire_campaign_toggled" swapped="no"/>
          </object>
          <packing>
            <property name="expand">False</property>
            <property name="fill">True</property>
            <property name="position">2</property>
          </packing>
        </child>
        <child>
          <object class="GtkFrame" id="CampaignAssistant.frame_campaign_expiration">
            <property name="visible">True</property>
            <property name="sensitive">False</property>
            <property name="can_focus">False</property>
            <property name="label_xalign">0</property>
            <property name="shadow_type">none</property>
            <child>
              <object class="GtkAlignment" id="alignment2">
                <property name="visible">True</property>
                <property name="can_focus">False</property>
                <property name="top_padding">5</property>
                <property name="bottom_padding">5</property>
                <property name="left_padding">10</property>
                <property name="right_padding">5</property>
                <child>
                  <object class="GtkBox" id="box13">
                    <property name="visible">True</property>
                    <property name="can_focus">False</property>
                    <property name="orientation">vertical</property>
                    <property name="spacing">5</property>
                    <child>
                      <object class="GtkCalendar" id="CampaignAssistant.calendar_campaign_expiration">
                        <property name="visible">True</property>
                        <property name="can_focus">True</property>
                        <property name="year">2015</property>
                        <property name="month">6</property>
                        <property name="day">21</property>
                        <signal name="prev-month" handler="signal_calendar_prev" swapped="no"/>
                        <signal name="prev-year" handler="signal_calendar_prev" swapped="no"/>
                      </object>
                      <packing>
                        <property name="expand">False</property>
                        <property name="fill">True</property>
                        <property name="position">0</property>
                      </packing>
                    </child>
                    <child>
                      <object class="GtkBox" id="box14">
                        <property name="visible">True</property>
                        <property name="can_focus">False</property>
                        <property name="spacing">5</property>
                        <child>
                          <object class="GtkSpinButton" id="CampaignAssistant.spinbutton_campaign_expiration_minute">
                            <property name="visible">True</property>
                            <property name="can_focus">True</property>
                            <property name="tooltip_text" translatable="yes">The minute for the campaign expiration time.</property>
                            <property name="max_length">2</property>
                            <property name="input_purpose">number</property>
                            <property name="adjustment">ClockMinuteAdjustment</property>
                            <property name="numeric">True</property>
                          </object>
                          <packing>
                            <property name="expand">False</property>
                            <property name="fill">True</property>
                            <property name="pack_type">end</property>
                            <property name="position">0</property>
                          </packing>
                        </child>
                        <child>
                          <object class="GtkLabel" id="label39">
                            <property name="visible">True</property>
                            <property name="can_focus">False</property>
                            <property name="label" translatable="yes">:</property>
                            <attributes>
                              <attribute name="scale" value="1.5"/>
                            </attributes>
                          </object>
                          <packing>
                            <property name="expand">False</property>
                            <property name="fill">True</property>
                            <property name="pack_type">end</property>
                            <property name="position">1</property>
                          </packing>
                        </child>
                        <child>
                          <object class="GtkLabel" id="label36">
                            <property name="visible">True</property>
                            <property name="can_focus">False</property>
                            <property name="label" translatable="yes">Time:</property>
                          </object>
                          <packing>
                            <property name="expand">False</property>
                            <property name="fill">True</property>
                            <property name="position">2</property>
                          </packing>
                        </child>
                        <child>
                          <object class="GtkSpinButton" id="CampaignAssistant.spinbutton_campaign_expiration_hour">
                            <property name="visible">True</property>
                            <property name="can_focus">True</property>
                            <property name="tooltip_text" translatable="yes">The hour for the campaign expiration time on a 24-hour clock.</property>
                            <property name="max_length">2</property>
                            <property name="input_purpose">number</property>
                            <property name="adjustment">ClockHourAdjustment</property>
                            <property name="numeric">True</property>
                          </object>
                          <packing>
                            <property name="expand">False</property>
                            <property name="fill">True</property>
                            <property name="pack_type">end</property>
                            <property name="position">3</property>
                          </packing>
                        </child>
                      </object>
                      <packing>
                        <property name="expand">False</property>
                        <property name="fill">True</property>
                        <property name="position">1</property>
                      </packing>
                    </child>
                  </object>
                </child>
              </object>
            </child>
            <child type="label">
              <object class="GtkLabel" id="label35">
                <property name="visible">True</property>
                <property name="can_focus">False</property>
                <property name="label" translatable="yes">Expiration Date</property>
              </object>
            </child>
          </object>
          <packing>
            <property name="expand">False</property>
            <property name="fill">True</property>
            <property name="position">3</property>
          </packing>
        </child>
      </object>
      <packing>
        <property name="title" translatable="yes">Expiration</property>
        <property name="complete">True</property>
        <property name="has_padding">False</property>
      </packing>
    </child>
    <child>
      <object class="GtkBox" id="CampaignAssistant.page6">
        <property name="visible">True</property>
        <property name="can_focus">False</property>
        <property name="margin_left">5</property>
        <property name="margin_right">10</property>
        <property name="margin_top">5</property>
        <property name="orientation">vertical</property>
        <property name="spacing">10</property>
        <child>
          <object class="GtkBox" id="box16">
            <property name="visible">True</property>
            <property name="can_focus">False</property>
            <property name="halign">center</property>
            <property name="spacing">5</property>
            <child>
              <object class="GtkImage" id="CampaignAssistant.image_confirm_title">
                <property name="visible">True</property>
                <property name="can_focus">False</property>
                <property name="halign">end</property>
                <property name="stock">gtk-add</property>
                <property name="icon_size">6</property>
              </object>
              <packing>
                <property name="expand">False</property>
                <property name="fill">True</property>
                <property name="position">0</property>
              </packing>
            </child>
            <child>
              <object class="GtkLabel" id="CampaignAssistant.label_confirm_title">
                <property name="visible">True</property>
                <property name="can_focus">False</property>
                <property name="halign">start</property>
                <property name="label" translatable="yes">Confirm Configuration</property>
                <attributes>
                  <attribute name="weight" value="bold"/>
                  <attribute name="scale" value="1.5"/>
                </attributes>
              </object>
              <packing>
                <property name="expand">False</property>
                <property name="fill">True</property>
                <property name="position">1</property>
              </packing>
            </child>
          </object>
          <packing>
            <property name="expand">False</property>
            <property name="fill">True</property>
            <property name="position">0</property>
          </packing>
        </child>
        <child>
          <object class="GtkLabel" id="CampaignAssistant.label_confirm_body">
            <property name="visible">True</property>
            <property name="can_focus">False</property>
            <property name="label" translatable="yes">place holder</property>
            <property name="wrap">True</property>
            <property name="max_width_chars">45</property>
          </object>
          <packing>
            <property name="expand">False</property>
            <property name="fill">True</property>
            <property name="position">1</property>
          </packing>
        </child>
      </object>
      <packing>
        <property name="page_type">confirm</property>
        <property name="title" translatable="yes">Confirm</property>
        <property name="complete">True</property>
        <property name="has_padding">False</property>
      </packing>
    </child>
    <child internal-child="action_area">
      <object class="GtkBox" id="CampaignAssistant.action_area">
        <property name="can_focus">False</property>
      </object>
      <packing>
        <property name="has_padding">False</property>
      </packing>
    </child>
  </object>
  <object class="GtkDialog" id="CompanyEditorDialog">
    <property name="width_request">500</property>
    <property name="height_request">350</property>
    <property name="can_focus">False</property>
    <property name="type_hint">dialog</property>
    <child internal-child="vbox">
      <object class="GtkBox" id="dialog-vbox13">
        <property name="can_focus">False</property>
        <property name="orientation">vertical</property>
        <property name="spacing">2</property>
        <child internal-child="action_area">
          <object class="GtkButtonBox" id="dialog-action_area13">
            <property name="can_focus">False</property>
            <property name="layout_style">end</property>
            <child>
              <object class="GtkButton" id="CompanyEditorDialog.button_cancel">
                <property name="label">gtk-cancel</property>
                <property name="visible">True</property>
                <property name="can_focus">True</property>
                <property name="receives_default">True</property>
                <property name="use_stock">True</property>
              </object>
              <packing>
                <property name="expand">True</property>
                <property name="fill">True</property>
                <property name="position">0</property>
              </packing>
            </child>
            <child>
              <object class="GtkButton" id="CompanyEditorDialog.button_apply">
                <property name="label">gtk-apply</property>
                <property name="visible">True</property>
                <property name="can_focus">True</property>
                <property name="receives_default">True</property>
                <property name="use_stock">True</property>
              </object>
              <packing>
                <property name="expand">True</property>
                <property name="fill">True</property>
                <property name="position">1</property>
              </packing>
            </child>
          </object>
          <packing>
            <property name="expand">False</property>
            <property name="fill">False</property>
            <property name="position">0</property>
          </packing>
        </child>
        <child>
          <object class="GtkBox" id="CompanyEditorDialog.box_company">
            <property name="visible">True</property>
            <property name="can_focus">False</property>
            <property name="margin_left">5</property>
            <property name="margin_right">5</property>
            <property name="margin_top">5</property>
            <property name="margin_bottom">5</property>
            <property name="orientation">vertical</property>
            <property name="spacing">5</property>
            <child>
              <object class="GtkFrame" id="CompanyEditorDialog.frame_company_existing">
                <property name="visible">True</property>
                <property name="can_focus">False</property>
                <property name="label_xalign">0</property>
                <child>
                  <object class="GtkAlignment" id="alignment8">
                    <property name="visible">True</property>
                    <property name="can_focus">False</property>
                    <property name="top_padding">5</property>
                    <property name="bottom_padding">5</property>
                    <property name="left_padding">12</property>
                    <property name="right_padding">5</property>
                    <child>
                      <object class="GtkBox" id="box31">
                        <property name="visible">True</property>
                        <property name="can_focus">False</property>
                        <property name="spacing">10</property>
                        <child>
                          <object class="GtkLabel" id="label73">
                            <property name="visible">True</property>
                            <property name="can_focus">False</property>
                            <property name="label" translatable="yes">Company</property>
                          </object>
                          <packing>
                            <property name="expand">False</property>
                            <property name="fill">True</property>
                            <property name="position">0</property>
                          </packing>
                        </child>
                        <child>
                          <object class="GtkComboBox" id="CompanyEditorDialog.combobox_company_existing">
                            <property name="visible">True</property>
                            <property name="can_focus">False</property>
                            <property name="tooltip_text" translatable="yes">The name of the existing company to associate this campaign with.</property>
                            <property name="has_entry">True</property>
                            <property name="entry_text_column">1</property>
                            <property name="id_column">0</property>
                            <signal name="changed" handler="signal_combobox_company_changed" swapped="no"/>
                            <child internal-child="entry">
                              <object class="GtkEntry" id="combobox-entry6">
                                <property name="can_focus">False</property>
                                <property name="editable">False</property>
                                <property name="placeholder_text" translatable="yes">company name</property>
                              </object>
                            </child>
                          </object>
                          <packing>
                            <property name="expand">True</property>
                            <property name="fill">True</property>
                            <property name="position">1</property>
                          </packing>
                        </child>
                      </object>
                    </child>
                  </object>
                </child>
                <child type="label">
                  <object class="GtkLabel" id="label74">
                    <property name="visible">True</property>
                    <property name="can_focus">False</property>
                    <property name="label" translatable="yes">Select Company</property>
                  </object>
                </child>
              </object>
              <packing>
                <property name="expand">False</property>
                <property name="fill">True</property>
                <property name="position">0</property>
              </packing>
            </child>
            <child>
              <placeholder/>
            </child>
          </object>
          <packing>
            <property name="expand">False</property>
            <property name="fill">True</property>
            <property name="position">1</property>
          </packing>
        </child>
      </object>
    </child>
    <action-widgets>
      <action-widget response="-6">CompanyEditorDialog.button_cancel</action-widget>
      <action-widget response="-10">CompanyEditorDialog.button_apply</action-widget>
    </action-widgets>
  </object>
  <object class="GtkGrid" id="CompanyEditorGrid">
    <property name="visible">True</property>
    <property name="can_focus">False</property>
    <property name="row_spacing">3</property>
    <property name="column_spacing">10</property>
    <child>
      <object class="GtkLabel" id="label75">
        <property name="visible">True</property>
        <property name="can_focus">False</property>
        <property name="label" translatable="yes">Name</property>
      </object>
      <packing>
        <property name="left_attach">0</property>
        <property name="top_attach">0</property>
      </packing>
    </child>
    <child>
      <object class="GtkLabel" id="label76">
        <property name="visible">True</property>
        <property name="can_focus">False</property>
        <property name="label" translatable="yes">Description</property>
      </object>
      <packing>
        <property name="left_attach">0</property>
        <property name="top_attach">1</property>
      </packing>
    </child>
    <child>
      <object class="GtkLabel" id="label77">
        <property name="visible">True</property>
        <property name="can_focus">False</property>
        <property name="label" translatable="yes">Industry</property>
      </object>
      <packing>
        <property name="left_attach">0</property>
        <property name="top_attach">2</property>
      </packing>
    </child>
    <child>
      <object class="GtkEntry" id="CompanyEditorGrid.entry_company_description">
        <property name="visible">True</property>
        <property name="can_focus">True</property>
        <property name="tooltip_text" translatable="yes">A description of the new company.</property>
        <property name="hexpand">True</property>
        <property name="placeholder_text" translatable="yes">company description (OPTIONAL)</property>
      </object>
      <packing>
        <property name="left_attach">1</property>
        <property name="top_attach">1</property>
      </packing>
    </child>
    <child>
      <object class="GtkEntry" id="CompanyEditorGrid.entry_company_name">
        <property name="visible">True</property>
        <property name="can_focus">True</property>
        <property name="tooltip_text" translatable="yes">The name of the new company to create.</property>
        <property name="hexpand">True</property>
        <property name="placeholder_text" translatable="yes">company name (REQUIRED)</property>
      </object>
      <packing>
        <property name="left_attach">1</property>
        <property name="top_attach">0</property>
      </packing>
    </child>
    <child>
      <object class="GtkComboBox" id="CompanyEditorGrid.combobox_company_industry">
        <property name="visible">True</property>
        <property name="can_focus">False</property>
        <property name="tooltip_text" translatable="yes">The industry in which the new company operates.</property>
        <property name="hexpand">True</property>
        <property name="has_entry">True</property>
        <property name="entry_text_column">1</property>
        <property name="id_column">0</property>
        <child internal-child="entry">
          <object class="GtkEntry" id="CompanyEditorGrid.entry_company_industry">
            <property name="can_focus">True</property>
            <property name="max_length">20</property>
            <property name="placeholder_text" translatable="yes">industry name (OPTIONAL)</property>
          </object>
        </child>
      </object>
      <packing>
        <property name="left_attach">1</property>
        <property name="top_attach">2</property>
      </packing>
    </child>
    <child>
      <object class="GtkLabel" id="label78">
        <property name="visible">True</property>
        <property name="can_focus">False</property>
        <property name="label" translatable="yes">Company URLs</property>
        <attributes>
          <attribute name="weight" value="bold"/>
          <attribute name="scale" value="1.125"/>
        </attributes>
      </object>
      <packing>
        <property name="left_attach">0</property>
        <property name="top_attach">3</property>
        <property name="width">2</property>
      </packing>
    </child>
    <child>
      <object class="GtkLabel" id="label79">
        <property name="visible">True</property>
        <property name="can_focus">False</property>
        <property name="label" translatable="yes">Main Site</property>
      </object>
      <packing>
        <property name="left_attach">0</property>
        <property name="top_attach">4</property>
      </packing>
    </child>
    <child>
      <object class="GtkLabel" id="label80">
        <property name="visible">True</property>
        <property name="can_focus">False</property>
        <property name="label" translatable="yes">Web Mail</property>
      </object>
      <packing>
        <property name="left_attach">0</property>
        <property name="top_attach">5</property>
      </packing>
    </child>
    <child>
      <object class="GtkLabel" id="label81">
        <property name="visible">True</property>
        <property name="can_focus">False</property>
        <property name="label" translatable="yes">Remote Access</property>
      </object>
      <packing>
        <property name="left_attach">0</property>
        <property name="top_attach">6</property>
      </packing>
    </child>
    <child>
      <object class="GtkEntry" id="CompanyEditorGrid.entry_company_url_main">
        <property name="visible">True</property>
        <property name="can_focus">True</property>
        <property name="tooltip_text" translatable="yes">The URL the company's primary website.</property>
        <property name="placeholder_text" translatable="yes">http://king-phisher.com/ (OPTIONAL)</property>
      </object>
      <packing>
        <property name="left_attach">1</property>
        <property name="top_attach">4</property>
      </packing>
    </child>
    <child>
      <object class="GtkEntry" id="CompanyEditorGrid.entry_company_url_email">
        <property name="visible">True</property>
        <property name="can_focus">True</property>
        <property name="tooltip_text" translatable="yes">The URL the company uses for web mail access.</property>
        <property name="placeholder_text" translatable="yes">http://king-phisher.com/ (OPTIONAL)</property>
      </object>
      <packing>
        <property name="left_attach">1</property>
        <property name="top_attach">5</property>
      </packing>
    </child>
    <child>
      <object class="GtkEntry" id="CompanyEditorGrid.entry_company_url_remote_access">
        <property name="visible">True</property>
        <property name="can_focus">True</property>
        <property name="tooltip_text" translatable="yes">The URL the company uses for remote access.</property>
        <property name="placeholder_text" translatable="yes">http://king-phisher.com/ (OPTIONAL)</property>
      </object>
      <packing>
        <property name="left_attach">1</property>
        <property name="top_attach">6</property>
      </packing>
    </child>
  </object>
  <object class="GtkDialog" id="ExceptionDialog">
    <property name="width_request">550</property>
    <property name="height_request">175</property>
    <property name="can_focus">False</property>
    <property name="title" translatable="yes">King Phisher Error</property>
    <property name="window_position">center-on-parent</property>
    <property name="default_width">550</property>
    <property name="destroy_with_parent">True</property>
    <property name="type_hint">dialog</property>
    <property name="urgency_hint">True</property>
    <child internal-child="vbox">
      <object class="GtkBox" id="dialog-vbox8">
        <property name="can_focus">False</property>
        <property name="margin_left">3</property>
        <property name="margin_right">3</property>
        <property name="margin_bottom">3</property>
        <property name="orientation">vertical</property>
        <property name="spacing">5</property>
        <child internal-child="action_area">
          <object class="GtkButtonBox" id="dialog-action_area8">
            <property name="can_focus">False</property>
            <property name="margin_right">5</property>
            <property name="margin_bottom">5</property>
            <property name="layout_style">end</property>
            <child>
              <object class="GtkButton" id="button1">
                <property name="label" translatable="yes">Ok</property>
                <property name="visible">True</property>
                <property name="can_focus">True</property>
                <property name="receives_default">True</property>
              </object>
              <packing>
                <property name="expand">True</property>
                <property name="fill">True</property>
                <property name="position">0</property>
              </packing>
            </child>
          </object>
          <packing>
            <property name="expand">False</property>
            <property name="fill">False</property>
            <property name="pack_type">end</property>
            <property name="position">0</property>
          </packing>
        </child>
        <child>
          <object class="GtkBox" id="box9">
            <property name="visible">True</property>
            <property name="can_focus">False</property>
            <property name="orientation">vertical</property>
            <property name="spacing">5</property>
            <child>
              <object class="GtkBox" id="box10">
                <property name="visible">True</property>
                <property name="can_focus">False</property>
                <property name="halign">center</property>
                <property name="spacing">5</property>
                <child>
                  <object class="GtkImage" id="image1">
                    <property name="visible">True</property>
                    <property name="can_focus">False</property>
                    <property name="halign">end</property>
                    <property name="stock">gtk-dialog-error</property>
                    <property name="icon_size">6</property>
                  </object>
                  <packing>
                    <property name="expand">False</property>
                    <property name="fill">True</property>
                    <property name="position">0</property>
                  </packing>
                </child>
                <child>
                  <object class="GtkLabel" id="label21">
                    <property name="visible">True</property>
                    <property name="can_focus">False</property>
                    <property name="halign">start</property>
                    <property name="label" translatable="yes">An Error Occurred</property>
                    <attributes>
                      <attribute name="weight" value="bold"/>
                      <attribute name="scale" value="1.5"/>
                    </attributes>
                  </object>
                  <packing>
                    <property name="expand">False</property>
                    <property name="fill">True</property>
                    <property name="position">1</property>
                  </packing>
                </child>
              </object>
              <packing>
                <property name="expand">False</property>
                <property name="fill">True</property>
                <property name="position">0</property>
              </packing>
            </child>
            <child>
              <object class="GtkLabel" id="label24">
                <property name="visible">True</property>
                <property name="can_focus">False</property>
                <property name="label" translatable="yes">An unhandled exception has occurred.</property>
              </object>
              <packing>
                <property name="expand">False</property>
                <property name="fill">True</property>
                <property name="position">1</property>
              </packing>
            </child>
            <child>
              <object class="GtkLabel" id="ExceptionDialog.label_error_description">
                <property name="visible">True</property>
                <property name="can_focus">False</property>
                <property name="label" translatable="yes">Error description</property>
              </object>
              <packing>
                <property name="expand">False</property>
                <property name="fill">True</property>
                <property name="position">2</property>
              </packing>
            </child>
            <child>
              <object class="GtkLabel" id="label22">
                <property name="visible">True</property>
                <property name="can_focus">False</property>
                <property name="margin_top">20</property>
                <property name="label" translatable="yes">Please include the following details if reporting this issue.</property>
                <attributes>
                  <attribute name="style" value="italic"/>
                </attributes>
              </object>
              <packing>
                <property name="expand">False</property>
                <property name="fill">True</property>
                <property name="position">3</property>
              </packing>
            </child>
            <child>
              <object class="GtkLinkButton" id="ExceptionDialog.linkbutton_github_issues">
                <property name="label" translatable="yes">button</property>
                <property name="visible">True</property>
                <property name="can_focus">False</property>
                <property name="receives_default">False</property>
                <property name="tooltip_text" translatable="yes">Report this issue on the projects GitHub page.</property>
                <property name="relief">none</property>
                <property name="uri">https://github.com/securestate/king-phisher/issues</property>
              </object>
              <packing>
                <property name="expand">False</property>
                <property name="fill">True</property>
                <property name="position">4</property>
              </packing>
            </child>
            <child>
              <object class="GtkExpander" id="expander1">
                <property name="visible">True</property>
                <property name="can_focus">True</property>
                <property name="spacing">3</property>
                <property name="resize_toplevel">True</property>
                <child>
                  <object class="GtkScrolledWindow" id="scrolledwindow2">
                    <property name="height_request">250</property>
                    <property name="visible">True</property>
                    <property name="can_focus">True</property>
                    <property name="hexpand">True</property>
                    <property name="vexpand">True</property>
                    <property name="shadow_type">in</property>
                    <child>
                      <object class="GtkTextView" id="ExceptionDialog.textview_error_details">
                        <property name="visible">True</property>
                        <property name="can_focus">True</property>
                        <property name="editable">False</property>
                      </object>
                    </child>
                  </object>
                </child>
                <child type="label">
                  <object class="GtkLabel" id="label23">
                    <property name="visible">True</property>
                    <property name="can_focus">False</property>
                    <property name="label" translatable="yes">Error Details</property>
                  </object>
                </child>
              </object>
              <packing>
                <property name="expand">False</property>
                <property name="fill">True</property>
                <property name="position">5</property>
              </packing>
            </child>
          </object>
          <packing>
            <property name="expand">True</property>
            <property name="fill">True</property>
            <property name="position">1</property>
          </packing>
        </child>
      </object>
    </child>
    <action-widgets>
      <action-widget response="-5">button1</action-widget>
    </action-widgets>
  </object>
  <object class="GtkDialog" id="LoginDialogBase">
    <property name="can_focus">False</property>
    <property name="default_width">350</property>
    <property name="default_height">225</property>
    <property name="destroy_with_parent">True</property>
    <property name="type_hint">dialog</property>
    <child internal-child="vbox">
      <object class="GtkBox" id="LoginDialogBase.dialog-vbox5">
        <property name="can_focus">False</property>
        <property name="orientation">vertical</property>
        <property name="spacing">3</property>
        <child internal-child="action_area">
          <object class="GtkButtonBox" id="LoginDialogBase.dialog-action_area5">
            <property name="can_focus">False</property>
            <property name="margin_right">5</property>
            <property name="margin_top">5</property>
            <property name="margin_bottom">5</property>
            <property name="layout_style">end</property>
            <child>
              <object class="GtkButton" id="LoginDialogBase.button_cancel">
                <property name="label">gtk-cancel</property>
                <property name="visible">True</property>
                <property name="can_focus">True</property>
                <property name="receives_default">True</property>
                <property name="use_stock">True</property>
              </object>
              <packing>
                <property name="expand">False</property>
                <property name="fill">True</property>
                <property name="position">0</property>
              </packing>
            </child>
            <child>
              <object class="GtkButton" id="LoginDialogBase.button_connect">
                <property name="label">gtk-connect</property>
                <property name="visible">True</property>
                <property name="can_focus">True</property>
                <property name="receives_default">True</property>
                <property name="use_stock">True</property>
              </object>
              <packing>
                <property name="expand">False</property>
                <property name="fill">True</property>
                <property name="position">1</property>
              </packing>
            </child>
          </object>
          <packing>
            <property name="expand">False</property>
            <property name="fill">True</property>
            <property name="pack_type">end</property>
            <property name="position">0</property>
          </packing>
        </child>
        <child>
          <object class="GtkGrid" id="LoginDialogBase.grid1">
            <property name="visible">True</property>
            <property name="can_focus">False</property>
            <property name="margin_left">5</property>
            <property name="margin_right">5</property>
            <property name="row_spacing">5</property>
            <property name="row_homogeneous">True</property>
            <child>
              <object class="GtkLabel" id="LoginDialogBase.label11">
                <property name="width_request">120</property>
                <property name="visible">True</property>
                <property name="can_focus">False</property>
                <property name="label" translatable="yes">Server</property>
              </object>
              <packing>
                <property name="left_attach">0</property>
                <property name="top_attach">1</property>
              </packing>
            </child>
            <child>
              <object class="GtkLabel" id="LoginDialogBase.label12">
                <property name="width_request">120</property>
                <property name="visible">True</property>
                <property name="can_focus">False</property>
                <property name="label" translatable="yes">Username</property>
              </object>
              <packing>
                <property name="left_attach">0</property>
                <property name="top_attach">2</property>
              </packing>
            </child>
            <child>
              <object class="GtkLabel" id="LoginDialogBase.label13">
                <property name="width_request">120</property>
                <property name="visible">True</property>
                <property name="can_focus">False</property>
                <property name="label" translatable="yes">Password</property>
              </object>
              <packing>
                <property name="left_attach">0</property>
                <property name="top_attach">3</property>
              </packing>
            </child>
            <child>
              <object class="GtkEntry" id="LoginDialogBase.entry_server">
                <property name="visible">True</property>
                <property name="can_focus">True</property>
                <property name="tooltip_text" translatable="yes">The server to connect to.</property>
                <property name="hexpand">True</property>
                <property name="primary_icon_tooltip_text" translatable="yes">The SSH server.</property>
                <property name="placeholder_text" translatable="yes">server:port</property>
                <signal name="activate" handler="signal_entry_activate" swapped="no"/>
              </object>
              <packing>
                <property name="left_attach">1</property>
                <property name="top_attach">1</property>
              </packing>
            </child>
            <child>
              <object class="GtkEntry" id="LoginDialogBase.entry_username">
                <property name="visible">True</property>
                <property name="can_focus">True</property>
                <property name="tooltip_text" translatable="yes">The username to authenticate with.</property>
                <property name="hexpand">True</property>
                <property name="primary_icon_tooltip_text" translatable="yes">The server SSH username to authenticate with.</property>
                <property name="placeholder_text" translatable="yes">username</property>
                <signal name="activate" handler="signal_entry_activate" swapped="no"/>
              </object>
              <packing>
                <property name="left_attach">1</property>
                <property name="top_attach">2</property>
              </packing>
            </child>
            <child>
              <object class="GtkEntry" id="LoginDialogBase.entry_password">
                <property name="visible">True</property>
                <property name="can_focus">True</property>
                <property name="has_focus">True</property>
                <property name="tooltip_text" translatable="yes">The password to authenticate with.</property>
                <property name="hexpand">True</property>
                <property name="visibility">False</property>
                <property name="invisible_char">●</property>
                <property name="primary_icon_tooltip_text" translatable="yes">The server SSH password to authenticate with.</property>
                <property name="placeholder_text" translatable="yes">password</property>
                <signal name="activate" handler="signal_entry_activate" swapped="no"/>
              </object>
              <packing>
                <property name="left_attach">1</property>
                <property name="top_attach">3</property>
              </packing>
            </child>
            <child>
              <object class="GtkLabel" id="LoginDialogBase.label_main">
                <property name="visible">True</property>
                <property name="can_focus">False</property>
                <property name="label" translatable="yes">Login</property>
                <attributes>
                  <attribute name="weight" value="bold"/>
                  <attribute name="scale" value="1.5"/>
                </attributes>
              </object>
              <packing>
                <property name="left_attach">0</property>
                <property name="top_attach">0</property>
                <property name="width">2</property>
              </packing>
            </child>
          </object>
          <packing>
            <property name="expand">True</property>
            <property name="fill">True</property>
            <property name="position">1</property>
          </packing>
        </child>
      </object>
    </child>
    <action-widgets>
      <action-widget response="-6">LoginDialogBase.button_cancel</action-widget>
      <action-widget response="-10">LoginDialogBase.button_connect</action-widget>
    </action-widgets>
    <style>
      <class name="background-add"/>
    </style>
  </object>
  <object class="GtkBox" id="MailSenderEditTab">
    <property name="width_request">400</property>
    <property name="height_request">300</property>
    <property name="visible">True</property>
    <property name="can_focus">False</property>
    <property name="margin_left">5</property>
    <property name="margin_right">5</property>
    <property name="margin_top">5</property>
    <property name="margin_bottom">5</property>
    <property name="orientation">vertical</property>
    <child>
      <object class="GtkBox" id="MailSenderEditTab.box8">
        <property name="visible">True</property>
        <property name="can_focus">False</property>
        <property name="orientation">vertical</property>
        <child>
          <object class="GtkToolbar" id="toolbar1">
            <property name="visible">True</property>
            <property name="can_focus">False</property>
            <property name="toolbar_style">icons</property>
            <child>
              <object class="GtkToolButton" id="MailSenderEditTab.toolbutton_open_html_file">
                <property name="visible">True</property>
                <property name="can_focus">False</property>
                <property name="tooltip_text" translatable="yes">Open</property>
                <property name="label" translatable="yes">Open</property>
                <property name="use_underline">True</property>
                <property name="stock_id">gtk-open</property>
                <signal name="clicked" handler="signal_toolbutton_open" swapped="no"/>
                <style>
                  <class name="background-remove"/>
                </style>
              </object>
              <packing>
                <property name="expand">False</property>
                <property name="homogeneous">True</property>
              </packing>
            </child>
            <child>
              <object class="GtkSeparatorToolItem" id="MailSenderEditTab.toolbutton_separator1">
                <property name="visible">True</property>
                <property name="can_focus">False</property>
              </object>
              <packing>
                <property name="expand">False</property>
                <property name="homogeneous">True</property>
              </packing>
            </child>
            <child>
              <object class="GtkToolButton" id="MailSenderEditTab.toolbutton_save_html_file">
                <property name="visible">True</property>
                <property name="can_focus">False</property>
                <property name="tooltip_text" translatable="yes">Save</property>
                <property name="label" translatable="yes">Save</property>
                <property name="use_underline">True</property>
                <property name="stock_id">gtk-save</property>
                <signal name="clicked" handler="signal_toolbutton_save" swapped="no"/>
              </object>
              <packing>
                <property name="expand">False</property>
                <property name="homogeneous">True</property>
              </packing>
            </child>
            <child>
              <object class="GtkToolButton" id="MailSenderEditTab.toolbutton_save_as_html_file">
                <property name="visible">True</property>
                <property name="can_focus">False</property>
                <property name="tooltip_text" translatable="yes">Save As</property>
                <property name="label" translatable="yes">Save As</property>
                <property name="use_underline">True</property>
                <property name="stock_id">gtk-save-as</property>
                <signal name="clicked" handler="signal_toolbutton_save_as" swapped="no"/>
              </object>
              <packing>
                <property name="expand">False</property>
                <property name="homogeneous">True</property>
              </packing>
            </child>
            <child>
              <object class="GtkSeparatorToolItem" id="MailSenderEditTab.toolbutton_separator2">
                <property name="visible">True</property>
                <property name="can_focus">False</property>
              </object>
              <packing>
                <property name="expand">False</property>
                <property name="homogeneous">True</property>
              </packing>
            </child>
            <child>
              <object class="GtkToolButton" id="MailSenderEditTab.toolbutton_template_wiki">
                <property name="visible">True</property>
                <property name="can_focus">False</property>
                <property name="tooltip_text" translatable="yes">Message Template Help</property>
                <property name="label" translatable="yes">Template Help</property>
                <property name="use_underline">True</property>
                <property name="stock_id">gtk-info</property>
                <signal name="clicked" handler="signal_toolbutton_template_wiki" swapped="no"/>
              </object>
              <packing>
                <property name="expand">False</property>
                <property name="homogeneous">True</property>
              </packing>
            </child>
          </object>
          <packing>
            <property name="expand">False</property>
            <property name="fill">True</property>
            <property name="position">1</property>
          </packing>
        </child>
        <child>
          <object class="GtkScrolledWindow" id="MailSenderEditTab.scrolledwindow6">
            <property name="visible">True</property>
            <property name="can_focus">True</property>
            <property name="margin_top">5</property>
            <property name="margin_bottom">5</property>
            <property name="shadow_type">etched-in</property>
            <child>
              <object class="GtkSourceView" id="MailSenderEditTab.view_html_file">
                <property name="visible">True</property>
                <property name="can_focus">True</property>
                <property name="left_margin">2</property>
                <property name="right_margin">2</property>
                <property name="show_line_numbers">True</property>
                <property name="tab_width">4</property>
                <property name="insert_spaces_instead_of_tabs">True</property>
                <property name="highlight_current_line">True</property>
              </object>
            </child>
          </object>
          <packing>
            <property name="expand">True</property>
            <property name="fill">True</property>
            <property name="position">2</property>
          </packing>
        </child>
      </object>
      <packing>
        <property name="expand">True</property>
        <property name="fill">True</property>
        <property name="position">0</property>
      </packing>
    </child>
  </object>
  <object class="GtkListStore" id="MsgImportance">
    <columns>
      <!-- column-name gchararray1 -->
      <column type="gchararray"/>
    </columns>
    <data>
      <row>
        <col id="0" translatable="yes">High</col>
      </row>
      <row>
        <col id="0" translatable="yes">Normal</col>
      </row>
      <row>
        <col id="0" translatable="yes">Low</col>
      </row>
    </data>
  </object>
  <object class="GtkListStore" id="MsgSensitivity">
    <columns>
      <!-- column-name gchararray1 -->
      <column type="gchararray"/>
    </columns>
    <data>
      <row>
        <col id="0" translatable="yes">Normal</col>
      </row>
      <row>
        <col id="0" translatable="yes">Personal</col>
      </row>
      <row>
        <col id="0" translatable="yes">Private</col>
      </row>
      <row>
        <col id="0" translatable="yes">Company Confidential</col>
      </row>
    </data>
  </object>
  <object class="GtkApplicationWindow" id="PluginManagerWindow">
    <property name="width_request">550</property>
    <property name="height_request">300</property>
    <property name="can_focus">False</property>
    <property name="border_width">5</property>
    <property name="title" translatable="yes">Plugin Manager</property>
    <property name="window_position">center-on-parent</property>
    <property name="destroy_with_parent">True</property>
    <child>
      <object class="GtkBox" id="PluginManagerWindow.box_main">
        <property name="visible">True</property>
        <property name="can_focus">False</property>
        <property name="orientation">vertical</property>
        <child>
          <object class="GtkScrolledWindow" id="PluginManagerWindow.scrolledwindow_plugins">
            <property name="visible">True</property>
            <property name="can_focus">True</property>
            <property name="shadow_type">in</property>
            <child>
              <object class="GtkTreeView" id="PluginManagerWindow.treeview_plugins">
                <property name="visible">True</property>
                <property name="can_focus">True</property>
                <property name="activate_on_single_click">True</property>
                <signal name="row-activated" handler="signal_treeview_row_activated" swapped="no"/>
                <child internal-child="selection">
                  <object class="GtkTreeSelection" id="PluginManagerWindow.treeview_selection_plugins"/>
                </child>
              </object>
            </child>
          </object>
          <packing>
            <property name="expand">True</property>
            <property name="fill">True</property>
            <property name="position">0</property>
          </packing>
        </child>
        <child>
          <object class="GtkExpander" id="PluginManagerWindow.expander_plugin_info">
            <property name="visible">True</property>
            <property name="can_focus">True</property>
            <child>
              <object class="GtkScrolledWindow" id="PluginManagerWindow.scrolledwindow_plugin_info">
                <property name="height_request">125</property>
                <property name="visible">True</property>
                <property name="can_focus">True</property>
                <property name="border_width">3</property>
                <property name="shadow_type">in</property>
                <child>
                  <object class="GtkViewport" id="PluginManagerWindow.viewport_plugin_info">
                    <property name="visible">True</property>
                    <property name="can_focus">False</property>
                    <child>
                      <object class="GtkStack" id="PluginManagerWindow.stack_plugin_info">
                        <property name="visible">True</property>
                        <property name="can_focus">False</property>
                        <child>
                          <object class="GtkGrid" id="PluginManagerWindow.grid_plugin_info">
                            <property name="visible">True</property>
                            <property name="can_focus">False</property>
                            <property name="row_spacing">3</property>
                            <property name="column_spacing">3</property>
                            <property name="column_homogeneous">True</property>
                            <child>
                              <object class="GtkLabel" id="PluginManagerWindow.label_plugin_info_title">
                                <property name="visible">True</property>
                                <property name="sensitive">False</property>
                                <property name="can_focus">False</property>
                                <attributes>
                                  <attribute name="weight" value="bold"/>
                                  <attribute name="scale" value="1.25"/>
                                </attributes>
                              </object>
                              <packing>
                                <property name="left_attach">0</property>
                                <property name="top_attach">0</property>
                                <property name="width">4</property>
                              </packing>
                            </child>
                            <child>
                              <object class="GtkLabel" id="PluginManagerWindow.label_plugin_info_for_authors">
                                <property name="visible">True</property>
                                <property name="sensitive">False</property>
                                <property name="can_focus">False</property>
                                <property name="halign">end</property>
                                <property name="valign">start</property>
                                <property name="label" translatable="yes">Authors:</property>
                                <attributes>
                                  <attribute name="scale" value="0.90000000000000002"/>
                                </attributes>
                              </object>
                              <packing>
                                <property name="left_attach">0</property>
                                <property name="top_attach">2</property>
                              </packing>
                            </child>
                            <child>
                              <object class="GtkLabel" id="PluginManagerWindow.label_plugin_info_authors">
                                <property name="visible">True</property>
                                <property name="sensitive">False</property>
                                <property name="can_focus">False</property>
                                <property name="tooltip_text" translatable="yes">The contributors who have written and provided this plugin.</property>
                                <property name="halign">start</property>
                                <property name="valign">start</property>
                                <attributes>
                                  <attribute name="scale" value="0.90000000000000002"/>
                                </attributes>
                              </object>
                              <packing>
                                <property name="left_attach">1</property>
                                <property name="top_attach">2</property>
                              </packing>
                            </child>
                            <child>
                              <object class="GtkLabel" id="PluginManagerWindow.label_plugin_info_version">
                                <property name="visible">True</property>
                                <property name="sensitive">False</property>
                                <property name="can_focus">False</property>
                                <property name="tooltip_text" translatable="yes">The version identifier of this plugin.</property>
                                <property name="halign">start</property>
                                <property name="valign">start</property>
                                <attributes>
                                  <attribute name="scale" value="0.90000000000000002"/>
                                </attributes>
                              </object>
                              <packing>
                                <property name="left_attach">3</property>
                                <property name="top_attach">1</property>
                              </packing>
                            </child>
                            <child>
                              <object class="GtkLabel" id="PluginManagerWindow.label_plugin_info_for_description">
                                <property name="visible">True</property>
                                <property name="sensitive">False</property>
                                <property name="can_focus">False</property>
                                <property name="halign">end</property>
                                <property name="valign">start</property>
                                <property name="label" translatable="yes">Description:</property>
                                <attributes>
                                  <attribute name="scale" value="0.90000000000000002"/>
                                </attributes>
                              </object>
                              <packing>
                                <property name="left_attach">0</property>
                                <property name="top_attach">3</property>
                              </packing>
                            </child>
                            <child>
                              <object class="GtkLabel" id="PluginManagerWindow.label_plugin_info_description">
                                <property name="visible">True</property>
                                <property name="can_focus">False</property>
                                <property name="tooltip_text" translatable="yes">The description of this plugin and the features it provides.</property>
                                <property name="halign">start</property>
                                <property name="valign">start</property>
                                <property name="wrap">True</property>
                                <property name="selectable">True</property>
                                <attributes>
                                  <attribute name="scale" value="0.90000000000000002"/>
                                </attributes>
                              </object>
                              <packing>
                                <property name="left_attach">1</property>
                                <property name="top_attach">3</property>
                                <property name="width">3</property>
                              </packing>
                            </child>
                            <child>
                              <object class="GtkLabel" id="PluginManagerWindow.label_plugin_info_for_version">
                                <property name="visible">True</property>
                                <property name="sensitive">False</property>
                                <property name="can_focus">False</property>
                                <property name="halign">end</property>
                                <property name="valign">start</property>
                                <property name="label" translatable="yes">Version:</property>
                                <attributes>
                                  <attribute name="scale" value="0.90000000000000002"/>
                                </attributes>
                              </object>
                              <packing>
                                <property name="left_attach">2</property>
                                <property name="top_attach">1</property>
                              </packing>
                            </child>
                            <child>
                              <object class="GtkLabel" id="PluginManagerWindow.label_plugin_info_compatible">
                                <property name="visible">True</property>
                                <property name="can_focus">False</property>
                                <property name="tooltip_text" translatable="yes">Whether or not this plugin is compatible with this environment.</property>
                                <property name="halign">start</property>
                                <property name="valign">start</property>
                              </object>
                              <packing>
                                <property name="left_attach">1</property>
                                <property name="top_attach">1</property>
                              </packing>
                            </child>
                            <child>
                              <object class="GtkLabel" id="PluginManagerWindow.label_plugin_info_homepage">
                                <property name="visible">True</property>
                                <property name="can_focus">True</property>
                                <property name="label" translatable="yes">&lt;a href=""&gt;Homepage&lt;/a&gt;</property>
                                <property name="use_markup">True</property>
                                <property name="track_visited_links">False</property>
                                <signal name="activate-link" handler="signal_label_activate_link" swapped="no"/>
                              </object>
                              <packing>
                                <property name="left_attach">2</property>
                                <property name="top_attach">2</property>
                                <property name="width">2</property>
                              </packing>
                            </child>
                            <child>
                              <object class="GtkEventBox" id="PluginManagerWindow.eventbox_plugin_info_for_compatible">
                                <property name="visible">True</property>
                                <property name="can_focus">False</property>
                                <signal name="button-press-event" handler="signal_eventbox_button_press" swapped="no"/>
                                <child>
                                  <object class="GtkLabel" id="PluginManagerWindow.label_plugin_info_for_compatible">
                                    <property name="visible">True</property>
                                    <property name="can_focus">False</property>
                                    <property name="halign">end</property>
                                    <property name="valign">start</property>
                                    <property name="label" translatable="yes">Compatible:</property>
                                    <attributes>
                                      <attribute name="underline" value="True"/>
                                    </attributes>
                                  </object>
                                </child>
                              </object>
                              <packing>
                                <property name="left_attach">0</property>
                                <property name="top_attach">1</property>
                              </packing>
                            </child>
                          </object>
                          <packing>
                            <property name="name">page0</property>
                            <property name="title" translatable="yes">page0</property>
                          </packing>
                        </child>
                        <child>
                          <object class="GtkTextView" id="PluginManagerWindow.textview_plugin_info">
                            <property name="visible">True</property>
                            <property name="can_focus">True</property>
                          </object>
                          <packing>
                            <property name="name">page1</property>
                            <property name="title" translatable="yes">page1</property>
                            <property name="position">1</property>
                          </packing>
                        </child>
                      </object>
                    </child>
                  </object>
                </child>
              </object>
            </child>
            <child type="label">
              <object class="GtkLabel" id="PluginManagerWindow.label_plugin_info">
                <property name="visible">True</property>
                <property name="can_focus">False</property>
                <property name="label" translatable="yes">Plugin Information</property>
              </object>
            </child>
          </object>
          <packing>
            <property name="expand">False</property>
            <property name="fill">True</property>
            <property name="position">1</property>
          </packing>
        </child>
      </object>
    </child>
  </object>
  <object class="GtkAdjustment" id="PortAdjustment">
    <property name="lower">1</property>
    <property name="upper">65535</property>
    <property name="value">80</property>
    <property name="step_increment">1</property>
    <property name="page_increment">10</property>
  </object>
  <object class="GtkDialog" id="LoginDialog">
    <property name="width_request">350</property>
    <property name="can_focus">False</property>
    <property name="title" translatable="yes">King Phisher</property>
    <property name="resizable">False</property>
    <property name="destroy_with_parent">True</property>
    <property name="type_hint">dialog</property>
    <signal name="button-press-event" handler="signal_button_pressed" swapped="no"/>
    <child internal-child="vbox">
      <object class="GtkBox" id="LoginDialog.dialog-vbox5">
        <property name="can_focus">False</property>
        <property name="orientation">vertical</property>
        <property name="spacing">3</property>
        <child internal-child="action_area">
          <object class="GtkButtonBox" id="LoginDialog.dialog-action_area5">
            <property name="can_focus">False</property>
            <property name="margin_right">5</property>
            <property name="margin_top">5</property>
            <property name="margin_bottom">5</property>
            <property name="layout_style">end</property>
            <child>
              <object class="GtkButton" id="LoginDialog.button_cancel">
                <property name="label">gtk-cancel</property>
                <property name="visible">True</property>
                <property name="can_focus">True</property>
                <property name="receives_default">True</property>
                <property name="use_stock">True</property>
              </object>
              <packing>
                <property name="expand">False</property>
                <property name="fill">True</property>
                <property name="position">0</property>
              </packing>
            </child>
            <child>
              <object class="GtkButton" id="LoginDialog.button_connect">
                <property name="label">gtk-connect</property>
                <property name="visible">True</property>
                <property name="can_focus">True</property>
                <property name="receives_default">True</property>
                <property name="use_stock">True</property>
              </object>
              <packing>
                <property name="expand">False</property>
                <property name="fill">True</property>
                <property name="position">1</property>
              </packing>
            </child>
          </object>
          <packing>
            <property name="expand">False</property>
            <property name="fill">True</property>
            <property name="pack_type">end</property>
            <property name="position">0</property>
          </packing>
        </child>
        <child>
          <object class="GtkGrid" id="LoginDialog.grid1">
            <property name="visible">True</property>
            <property name="can_focus">False</property>
            <property name="valign">start</property>
            <property name="margin_left">5</property>
            <property name="margin_right">5</property>
            <property name="row_spacing">5</property>
            <property name="row_homogeneous">True</property>
            <child>
              <object class="GtkLabel" id="LoginDialog.label11">
                <property name="width_request">120</property>
                <property name="visible">True</property>
                <property name="can_focus">False</property>
                <property name="label" translatable="yes">Server</property>
              </object>
              <packing>
                <property name="left_attach">0</property>
                <property name="top_attach">1</property>
              </packing>
            </child>
            <child>
              <object class="GtkLabel" id="LoginDialog.label12">
                <property name="width_request">120</property>
                <property name="visible">True</property>
                <property name="can_focus">False</property>
                <property name="label" translatable="yes">Username</property>
              </object>
              <packing>
                <property name="left_attach">0</property>
                <property name="top_attach">2</property>
              </packing>
            </child>
            <child>
              <object class="GtkLabel" id="LoginDialog.label13">
                <property name="width_request">120</property>
                <property name="visible">True</property>
                <property name="can_focus">False</property>
                <property name="label" translatable="yes">Password</property>
              </object>
              <packing>
                <property name="left_attach">0</property>
                <property name="top_attach">3</property>
              </packing>
            </child>
            <child>
              <object class="GtkEntry" id="LoginDialog.entry_server">
                <property name="visible">True</property>
                <property name="can_focus">True</property>
                <property name="tooltip_text" translatable="yes">The King Phisher SSH server.</property>
                <property name="hexpand">True</property>
                <property name="placeholder_text" translatable="yes">ssh server:port</property>
                <signal name="activate" handler="signal_entry_activate" swapped="no"/>
              </object>
              <packing>
                <property name="left_attach">1</property>
                <property name="top_attach">1</property>
              </packing>
            </child>
            <child>
              <object class="GtkEntry" id="LoginDialog.entry_server_username">
                <property name="visible">True</property>
                <property name="can_focus">True</property>
                <property name="tooltip_text" translatable="yes">The username to authenticate to SSH with.</property>
                <property name="hexpand">True</property>
                <property name="placeholder_text" translatable="yes">ssh username</property>
                <signal name="activate" handler="signal_entry_activate" swapped="no"/>
              </object>
              <packing>
                <property name="left_attach">1</property>
                <property name="top_attach">2</property>
              </packing>
            </child>
            <child>
              <object class="GtkEntry" id="LoginDialog.entry_server_password">
                <property name="visible">True</property>
                <property name="can_focus">True</property>
                <property name="has_focus">True</property>
                <property name="tooltip_text" translatable="yes">The password to authenticate to SSH with.</property>
                <property name="hexpand">True</property>
                <property name="visibility">False</property>
                <property name="invisible_char">●</property>
                <property name="placeholder_text" translatable="yes">ssh password</property>
                <signal name="activate" handler="signal_entry_activate" swapped="no"/>
              </object>
              <packing>
                <property name="left_attach">1</property>
                <property name="top_attach">3</property>
              </packing>
            </child>
            <child>
              <object class="GtkLabel" id="label10">
                <property name="width_request">120</property>
                <property name="visible">True</property>
                <property name="can_focus">False</property>
                <property name="label" translatable="yes">HTTP Port</property>
              </object>
              <packing>
                <property name="left_attach">0</property>
                <property name="top_attach">6</property>
              </packing>
            </child>
            <child>
              <object class="GtkLabel" id="label11">
                <property name="width_request">120</property>
                <property name="visible">True</property>
                <property name="can_focus">False</property>
                <property name="label" translatable="yes">HTTP SSL</property>
              </object>
              <packing>
                <property name="left_attach">0</property>
                <property name="top_attach">5</property>
              </packing>
            </child>
            <child>
              <object class="GtkSpinButton" id="LoginDialog.spinbutton_server_remote_port">
                <property name="visible">True</property>
                <property name="can_focus">True</property>
                <property name="tooltip_text" translatable="yes">The port on which the King Phisher server is listening.</property>
                <property name="hexpand">True</property>
                <property name="max_length">5</property>
                <property name="input_purpose">number</property>
                <property name="adjustment">PortAdjustment</property>
                <property name="numeric">True</property>
                <property name="value">80</property>
              </object>
              <packing>
                <property name="left_attach">1</property>
                <property name="top_attach">6</property>
              </packing>
            </child>
            <child>
              <object class="GtkSwitch" id="LoginDialog.switch_server_use_ssl">
                <property name="visible">True</property>
                <property name="can_focus">True</property>
                <property name="tooltip_text" translatable="yes">Whether the King Phisher server is listening with SSL or not.</property>
                <property name="halign">start</property>
                <property name="valign">center</property>
                <property name="hexpand">True</property>
                <signal name="notify::active" handler="signal_switch_ssl" swapped="no"/>
              </object>
              <packing>
                <property name="left_attach">1</property>
                <property name="top_attach">5</property>
              </packing>
            </child>
            <child>
              <object class="GtkLabel" id="LoginDialog.label_main">
                <property name="visible">True</property>
                <property name="can_focus">False</property>
                <property name="label" translatable="yes">Server Login</property>
                <attributes>
                  <attribute name="weight" value="bold"/>
                  <attribute name="scale" value="1.5"/>
                </attributes>
              </object>
              <packing>
                <property name="left_attach">0</property>
                <property name="top_attach">0</property>
                <property name="width">2</property>
              </packing>
            </child>
            <child>
              <object class="GtkRevealer" id="LoginDialog.revealer_server_one_time_password">
                <property name="visible">True</property>
                <property name="can_focus">False</property>
                <property name="hexpand">True</property>
                <property name="vexpand">True</property>
                <property name="transition_type">crossfade</property>
                <property name="transition_duration">750</property>
                <child>
                  <object class="GtkBox" id="box4">
                    <property name="visible">True</property>
                    <property name="can_focus">False</property>
                    <child>
                      <object class="GtkLabel" id="LoginDialog.label_server_one_time_password">
                        <property name="width_request">120</property>
                        <property name="visible">True</property>
                        <property name="can_focus">False</property>
                        <property name="label" translatable="yes">OTP</property>
                      </object>
                      <packing>
                        <property name="expand">False</property>
                        <property name="fill">True</property>
                        <property name="position">0</property>
                      </packing>
                    </child>
                    <child>
                      <object class="GtkEntry" id="LoginDialog.entry_server_one_time_password">
                        <property name="visible">True</property>
                        <property name="can_focus">True</property>
                        <property name="tooltip_text" translatable="yes">The one time password for this account.</property>
                        <property name="hexpand">True</property>
                        <property name="max_length">6</property>
                        <property name="placeholder_text" translatable="yes">one time password</property>
                        <property name="input_purpose">digits</property>
                        <signal name="activate" handler="signal_entry_activate" swapped="no"/>
                      </object>
                      <packing>
                        <property name="expand">False</property>
                        <property name="fill">True</property>
                        <property name="position">1</property>
                      </packing>
                    </child>
                  </object>
                </child>
              </object>
              <packing>
                <property name="left_attach">0</property>
                <property name="top_attach">4</property>
                <property name="width">2</property>
              </packing>
            </child>
          </object>
          <packing>
            <property name="expand">True</property>
            <property name="fill">True</property>
            <property name="position">1</property>
          </packing>
        </child>
      </object>
    </child>
    <action-widgets>
      <action-widget response="-6">LoginDialog.button_cancel</action-widget>
      <action-widget response="-10">LoginDialog.button_connect</action-widget>
    </action-widgets>
    <style>
      <class name="background-add"/>
    </style>
  </object>
  <object class="GtkListStore" id="SMSCarriers">
    <columns>
      <!-- column-name gchararray -->
      <column type="gchararray"/>
    </columns>
    <data>
      <row>
        <col id="0" translatable="yes"> </col>
      </row>
      <row>
        <col id="0" translatable="yes">AT&amp;T</col>
      </row>
      <row>
        <col id="0" translatable="yes">Boost</col>
      </row>
      <row>
        <col id="0" translatable="yes">Sprint</col>
      </row>
      <row>
        <col id="0" translatable="yes">T-Mobile</col>
      </row>
      <row>
        <col id="0" translatable="yes">Verizon</col>
      </row>
      <row>
        <col id="0" translatable="yes">Virgin Mobile</col>
      </row>
    </data>
  </object>
  <object class="GtkAdjustment" id="SMTPSendRate">
    <property name="upper">180</property>
    <property name="step_increment">0.5</property>
    <property name="page_increment">10</property>
  </object>
  <object class="GtkListStore" id="SPFCheckLevels">
    <columns>
      <!-- column-name SPFCheckLevels.level_id -->
      <column type="gint"/>
      <!-- column-name SPFCheckLevels.level_name -->
      <column type="gchararray"/>
      <!-- column-name SPFCheckLevels.level_description -->
      <column type="gchararray"/>
    </columns>
    <data>
      <row>
        <col id="0">0</col>
        <col id="1" translatable="yes">Do Not Check</col>
        <col id="2" translatable="yes">Do not check SPF records.</col>
      </row>
      <row>
        <col id="0">1</col>
        <col id="1" translatable="yes">Permissive</col>
        <col id="2" translatable="yes">Ensure the configuration does not result in a failure.</col>
      </row>
      <row>
        <col id="0">2</col>
        <col id="1" translatable="yes">Strict</col>
        <col id="2" translatable="yes">Ensure the configuration results in neutral or pass.</col>
      </row>
    </data>
  </object>
  <object class="GtkDialog" id="ConfigurationDialog">
    <property name="width_request">500</property>
    <property name="height_request">350</property>
    <property name="can_focus">False</property>
    <property name="border_width">5</property>
    <property name="title" translatable="yes">King Phisher Configuration</property>
    <property name="resizable">False</property>
    <property name="destroy_with_parent">True</property>
    <property name="type_hint">dialog</property>
    <child internal-child="vbox">
      <object class="GtkBox" id="ConfigurationDialog.dialog-vbox3">
        <property name="visible">True</property>
        <property name="can_focus">False</property>
        <property name="orientation">vertical</property>
        <property name="spacing">2</property>
        <child internal-child="action_area">
          <object class="GtkButtonBox" id="ConfigurationDialog.dialog-action_area3">
            <property name="visible">True</property>
            <property name="can_focus">False</property>
            <property name="margin_right">5</property>
            <property name="margin_top">5</property>
            <property name="margin_bottom">5</property>
            <property name="layout_style">end</property>
            <child>
              <object class="GtkButton" id="ConfigurationDialog.button_cancel">
                <property name="label">gtk-cancel</property>
                <property name="visible">True</property>
                <property name="can_focus">True</property>
                <property name="receives_default">True</property>
                <property name="use_stock">True</property>
              </object>
              <packing>
                <property name="expand">False</property>
                <property name="fill">False</property>
                <property name="position">0</property>
              </packing>
            </child>
            <child>
              <object class="GtkButton" id="ConfigurationDialog.button_apply">
                <property name="label">gtk-apply</property>
                <property name="visible">True</property>
                <property name="can_focus">True</property>
                <property name="receives_default">True</property>
                <property name="use_stock">True</property>
              </object>
              <packing>
                <property name="expand">False</property>
                <property name="fill">False</property>
                <property name="position">1</property>
              </packing>
            </child>
          </object>
          <packing>
            <property name="expand">False</property>
            <property name="fill">True</property>
            <property name="pack_type">end</property>
            <property name="position">0</property>
          </packing>
        </child>
        <child>
          <object class="GtkNotebook" id="ConfigurationDialog.notebook_config">
            <property name="visible">True</property>
            <property name="can_focus">True</property>
            <child>
              <object class="GtkBox" id="ConfigurationDialog.box_server_tab">
                <property name="visible">True</property>
                <property name="can_focus">False</property>
                <property name="valign">start</property>
                <property name="margin_left">5</property>
                <property name="margin_right">5</property>
                <property name="margin_top">5</property>
                <property name="margin_bottom">5</property>
                <property name="orientation">vertical</property>
                <child>
                  <object class="GtkGrid" id="grid1">
                    <property name="visible">True</property>
                    <property name="can_focus">False</property>
                    <property name="row_spacing">3</property>
                    <property name="column_spacing">3</property>
                    <property name="row_homogeneous">True</property>
                    <child>
                      <object class="GtkLabel" id="label2">
                        <property name="width_request">132</property>
                        <property name="visible">True</property>
                        <property name="can_focus">False</property>
                        <property name="label" translatable="yes">Server</property>
                        <property name="ellipsize">start</property>
                      </object>
                      <packing>
                        <property name="left_attach">0</property>
                        <property name="top_attach">0</property>
                      </packing>
                    </child>
                    <child>
                      <object class="GtkLabel" id="label3">
                        <property name="width_request">132</property>
                        <property name="visible">True</property>
                        <property name="can_focus">False</property>
                        <property name="label" translatable="yes">Username</property>
                      </object>
                      <packing>
                        <property name="left_attach">0</property>
                        <property name="top_attach">1</property>
                      </packing>
                    </child>
                    <child>
                      <object class="GtkEntry" id="ConfigurationDialog.entry_server">
                        <property name="visible">True</property>
                        <property name="can_focus">True</property>
                        <property name="tooltip_text" translatable="yes">The King Phisher SSH server.</property>
                        <property name="hexpand">True</property>
                        <property name="editable">False</property>
                        <property name="placeholder_text" translatable="yes">server:port</property>
                      </object>
                      <packing>
                        <property name="left_attach">1</property>
                        <property name="top_attach">0</property>
                      </packing>
                    </child>
                    <child>
                      <object class="GtkEntry" id="ConfigurationDialog.entry_server_username">
                        <property name="visible">True</property>
                        <property name="can_focus">True</property>
                        <property name="tooltip_text" translatable="yes">The username to authenticate to SSH with.</property>
                        <property name="hexpand">True</property>
                        <property name="editable">False</property>
                        <property name="placeholder_text" translatable="yes">username</property>
                      </object>
                      <packing>
                        <property name="left_attach">1</property>
                        <property name="top_attach">1</property>
                      </packing>
                    </child>
                  </object>
                  <packing>
                    <property name="expand">True</property>
                    <property name="fill">True</property>
                    <property name="position">0</property>
                  </packing>
                </child>
                <child>
                  <object class="GtkFrame" id="ConfigurationDialog.frame2">
                    <property name="visible">True</property>
                    <property name="can_focus">False</property>
                    <property name="label_xalign">0</property>
                    <child>
                      <object class="GtkAlignment" id="ConfigurationDialog.alignment2">
                        <property name="visible">True</property>
                        <property name="can_focus">False</property>
                        <property name="top_padding">5</property>
                        <property name="left_padding">12</property>
                        <child>
                          <object class="GtkGrid" id="grid3">
                            <property name="visible">True</property>
                            <property name="can_focus">False</property>
                            <property name="margin_right">3</property>
                            <property name="row_spacing">3</property>
                            <property name="row_homogeneous">True</property>
                            <child>
                              <object class="GtkLabel" id="label4">
                                <property name="width_request">120</property>
                                <property name="visible">True</property>
                                <property name="can_focus">False</property>
                                <property name="label" translatable="yes">Phone Number</property>
                              </object>
                              <packing>
                                <property name="left_attach">0</property>
                                <property name="top_attach">0</property>
                              </packing>
                            </child>
                            <child>
                              <object class="GtkLabel" id="label5">
                                <property name="width_request">120</property>
                                <property name="visible">True</property>
                                <property name="can_focus">False</property>
                                <property name="label" translatable="yes">Carrier</property>
                              </object>
                              <packing>
                                <property name="left_attach">0</property>
                                <property name="top_attach">1</property>
                              </packing>
                            </child>
                            <child>
                              <object class="GtkEntry" id="ConfigurationDialog.entry_sms_phone_number">
                                <property name="visible">True</property>
                                <property name="can_focus">True</property>
                                <property name="tooltip_text" translatable="yes">The phone number to send SMS alerts to.</property>
                                <property name="hexpand">True</property>
                                <property name="max_length">14</property>
                                <property name="placeholder_text" translatable="yes">(###) ###-####</property>
                              </object>
                              <packing>
                                <property name="left_attach">1</property>
                                <property name="top_attach">0</property>
                              </packing>
                            </child>
                            <child>
                              <object class="GtkComboBox" id="ConfigurationDialog.combobox_sms_carrier">
                                <property name="visible">True</property>
                                <property name="can_focus">False</property>
                                <property name="valign">center</property>
                                <property name="hexpand">True</property>
                                <property name="model">SMSCarriers</property>
                                <child>
                                  <object class="GtkCellRendererText" id="cellrenderertext1"/>
                                  <attributes>
                                    <attribute name="text">0</attribute>
                                  </attributes>
                                </child>
                              </object>
                              <packing>
                                <property name="left_attach">1</property>
                                <property name="top_attach">1</property>
                              </packing>
                            </child>
                          </object>
                        </child>
                      </object>
                    </child>
                    <child type="label">
                      <object class="GtkLabel" id="ConfigurationDialog.label1">
                        <property name="visible">True</property>
                        <property name="can_focus">False</property>
                        <property name="label" translatable="yes">&lt;b&gt;SMS Settings&lt;/b&gt;</property>
                        <property name="use_markup">True</property>
                      </object>
                    </child>
                  </object>
                  <packing>
                    <property name="expand">True</property>
                    <property name="fill">True</property>
                    <property name="position">1</property>
                  </packing>
                </child>
                <child>
                  <object class="GtkFrame" id="ConfigurationDialog.frame3">
                    <property name="visible">True</property>
                    <property name="can_focus">False</property>
                    <property name="label_xalign">0</property>
                    <child>
                      <object class="GtkAlignment" id="ConfigurationDialog.alignment3">
                        <property name="visible">True</property>
                        <property name="can_focus">False</property>
                        <property name="top_padding">5</property>
                        <property name="left_padding">12</property>
                        <child>
                          <object class="GtkGrid" id="grid5">
                            <property name="visible">True</property>
                            <property name="can_focus">False</property>
                            <property name="margin_right">3</property>
                            <property name="margin_bottom">3</property>
                            <property name="column_spacing">3</property>
                            <property name="row_homogeneous">True</property>
                            <child>
                              <object class="GtkLabel" id="label9">
                                <property name="width_request">120</property>
                                <property name="visible">True</property>
                                <property name="can_focus">False</property>
                                <property name="label" translatable="yes">Hook URL</property>
                              </object>
                              <packing>
                                <property name="left_attach">0</property>
                                <property name="top_attach">0</property>
                              </packing>
                            </child>
                            <child>
                              <object class="GtkEntry" id="ConfigurationDialog.entry_server_beef_hook">
                                <property name="visible">True</property>
                                <property name="can_focus">True</property>
                                <property name="hexpand">True</property>
                                <property name="placeholder_text" translatable="yes">http://server:3000/hook.js</property>
                              </object>
                              <packing>
                                <property name="left_attach">1</property>
                                <property name="top_attach">0</property>
                              </packing>
                            </child>
                          </object>
                        </child>
                      </object>
                    </child>
                    <child type="label">
                      <object class="GtkLabel" id="ConfigurationDialog.label2">
                        <property name="visible">True</property>
                        <property name="can_focus">False</property>
                        <property name="label" translatable="yes">&lt;b&gt;BeEF Settings&lt;/b&gt;</property>
                        <property name="use_markup">True</property>
                      </object>
                    </child>
                  </object>
                  <packing>
                    <property name="expand">True</property>
                    <property name="fill">True</property>
                    <property name="position">2</property>
                  </packing>
                </child>
              </object>
            </child>
            <child type="tab">
              <object class="GtkLabel" id="ConfigurationDialog.label10">
                <property name="visible">True</property>
                <property name="can_focus">False</property>
                <property name="label" translatable="yes">Server</property>
              </object>
              <packing>
                <property name="tab_fill">False</property>
              </packing>
            </child>
            <child>
              <object class="GtkScrolledWindow" id="ConfigurationDialog.scrolledwindow_smtp_tab">
                <property name="height_request">0</property>
                <property name="visible">True</property>
                <property name="can_focus">True</property>
                <property name="hscrollbar_policy">never</property>
                <property name="shadow_type">in</property>
                <child>
                  <object class="GtkViewport" id="viewport1">
                    <property name="visible">True</property>
                    <property name="can_focus">False</property>
                    <property name="resize_mode">immediate</property>
                    <child>
                      <object class="GtkGrid" id="grid2">
                        <property name="visible">True</property>
                        <property name="can_focus">False</property>
                        <property name="margin_left">5</property>
                        <property name="margin_right">5</property>
                        <property name="margin_top">5</property>
                        <property name="margin_bottom">5</property>
                        <property name="row_spacing">3</property>
                        <child>
                          <object class="GtkLabel" id="label6">
                            <property name="width_request">175</property>
                            <property name="visible">True</property>
                            <property name="can_focus">False</property>
                            <property name="label" translatable="yes">SMTP Server</property>
                          </object>
                          <packing>
                            <property name="left_attach">0</property>
                            <property name="top_attach">0</property>
                          </packing>
                        </child>
                        <child>
                          <object class="GtkEntry" id="ConfigurationDialog.entry_smtp_server">
                            <property name="visible">True</property>
                            <property name="can_focus">True</property>
                            <property name="tooltip_text" translatable="yes">The SMTP server to use for sending messages.</property>
                            <property name="hexpand">True</property>
                            <property name="placeholder_text" translatable="yes">server:port</property>
                          </object>
                          <packing>
                            <property name="left_attach">1</property>
                            <property name="top_attach">0</property>
                          </packing>
                        </child>
                        <child>
                          <object class="GtkFrame" id="ConfigurationDialog.frame_smtp_ssh">
                            <property name="visible">True</property>
                            <property name="can_focus">False</property>
                            <property name="label_xalign">0</property>
                            <child>
                              <object class="GtkAlignment" id="ConfigurationDialog.alignment1">
                                <property name="visible">True</property>
                                <property name="can_focus">False</property>
                                <property name="top_padding">5</property>
                                <property name="left_padding">5</property>
                                <child>
                                  <object class="GtkGrid" id="grid4">
                                    <property name="visible">True</property>
                                    <property name="can_focus">False</property>
                                    <property name="row_spacing">3</property>
                                    <property name="row_homogeneous">True</property>
                                    <child>
                                      <object class="GtkLabel" id="label7">
                                        <property name="width_request">170</property>
                                        <property name="visible">True</property>
                                        <property name="can_focus">False</property>
                                        <property name="label" translatable="yes">SSH Server</property>
                                      </object>
                                      <packing>
                                        <property name="left_attach">0</property>
                                        <property name="top_attach">0</property>
                                      </packing>
                                    </child>
                                    <child>
                                      <object class="GtkLabel" id="label14">
                                        <property name="width_request">170</property>
                                        <property name="visible">True</property>
                                        <property name="can_focus">False</property>
                                        <property name="label" translatable="yes">SSH Username</property>
                                      </object>
                                      <packing>
                                        <property name="left_attach">0</property>
                                        <property name="top_attach">1</property>
                                      </packing>
                                    </child>
                                    <child>
                                      <object class="GtkEntry" id="ConfigurationDialog.entry_ssh_server">
                                        <property name="visible">True</property>
                                        <property name="can_focus">True</property>
                                        <property name="tooltip_text" translatable="yes">The SSH server to use to port forward the SMTP connection.</property>
                                        <property name="hexpand">True</property>
                                        <property name="placeholder_text" translatable="yes">server:port</property>
                                      </object>
                                      <packing>
                                        <property name="left_attach">1</property>
                                        <property name="top_attach">0</property>
                                      </packing>
                                    </child>
                                    <child>
                                      <object class="GtkEntry" id="ConfigurationDialog.entry_ssh_username">
                                        <property name="visible">True</property>
                                        <property name="can_focus">True</property>
                                        <property name="tooltip_text" translatable="yes">The username to log in to the SSH server with.</property>
                                        <property name="hexpand">True</property>
                                        <property name="placeholder_text" translatable="yes">username</property>
                                      </object>
                                      <packing>
                                        <property name="left_attach">1</property>
                                        <property name="top_attach">1</property>
                                      </packing>
                                    </child>
                                  </object>
                                </child>
                              </object>
                            </child>
                            <child type="label">
                              <object class="GtkLabel" id="ConfigurationDialog.label14">
                                <property name="visible">True</property>
                                <property name="can_focus">False</property>
                                <property name="label" translatable="yes">&lt;b&gt;SSH Settings&lt;/b&gt;</property>
                                <property name="use_markup">True</property>
                              </object>
                            </child>
                          </object>
                          <packing>
                            <property name="left_attach">0</property>
                            <property name="top_attach">5</property>
                            <property name="width">2</property>
                          </packing>
                        </child>
                        <child>
                          <object class="GtkLabel" id="label13">
                            <property name="width_request">175</property>
                            <property name="visible">True</property>
                            <property name="can_focus">False</property>
                            <property name="label" translatable="yes">Tunnel Over SSH</property>
                          </object>
                          <packing>
                            <property name="left_attach">0</property>
                            <property name="top_attach">4</property>
                          </packing>
                        </child>
                        <child>
                          <object class="GtkSwitch" id="ConfigurationDialog.switch_smtp_ssh_enable">
                            <property name="visible">True</property>
                            <property name="can_focus">True</property>
                            <property name="tooltip_text" translatable="yes">Connect to the SMTP server over an SSH tunnel.</property>
                            <property name="halign">start</property>
                            <property name="valign">center</property>
                            <signal name="notify" handler="signal_switch_smtp_ssh" swapped="no"/>
                          </object>
                          <packing>
                            <property name="left_attach">1</property>
                            <property name="top_attach">4</property>
                          </packing>
                        </child>
                        <child>
                          <object class="GtkLabel" id="label12">
                            <property name="width_request">175</property>
                            <property name="visible">True</property>
                            <property name="can_focus">False</property>
                            <property name="label" translatable="yes">Connect With SSL</property>
                          </object>
                          <packing>
                            <property name="left_attach">0</property>
                            <property name="top_attach">3</property>
                          </packing>
                        </child>
                        <child>
                          <object class="GtkSwitch" id="ConfigurationDialog.switch_smtp_ssl_enable">
                            <property name="visible">True</property>
                            <property name="can_focus">True</property>
                            <property name="tooltip_text" translatable="yes">Connect to the SMTP server with SSL.</property>
                            <property name="halign">start</property>
                            <property name="valign">center</property>
                          </object>
                          <packing>
                            <property name="left_attach">1</property>
                            <property name="top_attach">3</property>
                          </packing>
                        </child>
                        <child>
                          <object class="GtkSpinButton" id="ConfigurationDialog.spinbutton_smtp_max_send_rate">
                            <property name="visible">True</property>
                            <property name="can_focus">True</property>
                            <property name="tooltip_text" translatable="yes">Maximum messages to send per minute.</property>
                            <property name="hexpand">True</property>
                            <property name="text" translatable="yes">0.0</property>
                            <property name="adjustment">SMTPSendRate</property>
                            <property name="climb_rate">1</property>
                            <property name="digits">1</property>
                            <property name="numeric">True</property>
                          </object>
                          <packing>
                            <property name="left_attach">1</property>
                            <property name="top_attach">2</property>
                          </packing>
                        </child>
                        <child>
                          <object class="GtkLabel" id="label8">
                            <property name="width_request">175</property>
                            <property name="visible">True</property>
                            <property name="can_focus">False</property>
                            <property name="label" translatable="yes">Send Rate Limit</property>
                          </object>
                          <packing>
                            <property name="left_attach">0</property>
                            <property name="top_attach">2</property>
                          </packing>
                        </child>
                        <child>
                          <object class="GtkLabel" id="label68">
                            <property name="width_request">175</property>
                            <property name="visible">True</property>
                            <property name="can_focus">False</property>
                            <property name="label" translatable="yes">SMTP Username</property>
                          </object>
                          <packing>
                            <property name="left_attach">0</property>
                            <property name="top_attach">1</property>
                          </packing>
                        </child>
                        <child>
                          <object class="GtkEntry" id="ConfigurationDialog.entry_smtp_username">
                            <property name="visible">True</property>
                            <property name="can_focus">True</property>
                            <property name="tooltip_text" translatable="yes">An optional username to use when authenticating to the SMTP server.</property>
                            <property name="hexpand">True</property>
                            <property name="placeholder_text" translatable="yes">username</property>
                          </object>
                          <packing>
                            <property name="left_attach">1</property>
                            <property name="top_attach">1</property>
                          </packing>
                        </child>
                      </object>
                    </child>
                  </object>
                </child>
              </object>
              <packing>
                <property name="position">1</property>
              </packing>
            </child>
            <child type="tab">
              <object class="GtkLabel" id="ConfigurationDialog.label15">
                <property name="visible">True</property>
                <property name="can_focus">False</property>
                <property name="label" translatable="yes">SMTP Server</property>
              </object>
              <packing>
                <property name="position">1</property>
                <property name="tab_fill">False</property>
              </packing>
            </child>
            <child>
              <object class="GtkBox" id="ConfigurationDialog.box_campaign_tab">
                <property name="visible">True</property>
                <property name="can_focus">False</property>
                <property name="valign">start</property>
                <property name="margin_left">5</property>
                <property name="margin_right">5</property>
                <property name="margin_top">5</property>
                <property name="margin_bottom">5</property>
                <property name="orientation">vertical</property>
                <child>
                  <object class="GtkCheckButton" id="ConfigurationDialog.checkbutton_alert_subscribe">
                    <property name="label" translatable="yes">Subscribe To SMS Alerts</property>
                    <property name="visible">True</property>
                    <property name="can_focus">True</property>
                    <property name="receives_default">False</property>
                    <property name="tooltip_text" translatable="yes">Receive SMS messages for events regarding this campaign.</property>
                    <property name="xalign">0</property>
                    <property name="draw_indicator">True</property>
                    <signal name="toggled" handler="signal_toggle_alert_subscribe" swapped="no"/>
                  </object>
                  <packing>
                    <property name="expand">False</property>
                    <property name="fill">False</property>
                    <property name="position">0</property>
                  </packing>
                </child>
                <child>
                  <object class="GtkCheckButton" id="ConfigurationDialog.checkbutton_reject_after_credentials">
                    <property name="label" translatable="yes">Deny Requests After Credential Submission</property>
                    <property name="visible">True</property>
                    <property name="can_focus">True</property>
                    <property name="receives_default">False</property>
                    <property name="tooltip_text" translatable="yes">Deny HTTP requests after credentials have been received from the client.</property>
                    <property name="xalign">0</property>
                    <property name="draw_indicator">True</property>
                    <signal name="toggled" handler="signal_toggle_reject_after_credentials" swapped="no"/>
                  </object>
                  <packing>
                    <property name="expand">False</property>
                    <property name="fill">True</property>
                    <property name="position">1</property>
                  </packing>
                </child>
              </object>
              <packing>
                <property name="position">2</property>
              </packing>
            </child>
            <child type="tab">
              <object class="GtkLabel" id="ConfigurationDialog.label4">
                <property name="visible">True</property>
                <property name="can_focus">False</property>
                <property name="label" translatable="yes">Campaign</property>
              </object>
              <packing>
                <property name="position">2</property>
                <property name="tab_fill">False</property>
              </packing>
            </child>
            <child>
              <object class="GtkBox" id="ConfigurationDialog.box_client_tab">
                <property name="visible">True</property>
                <property name="can_focus">False</property>
                <property name="valign">start</property>
                <property name="margin_left">5</property>
                <property name="margin_right">5</property>
                <property name="margin_top">5</property>
                <property name="margin_bottom">5</property>
                <property name="orientation">vertical</property>
                <property name="spacing">3</property>
                <child>
                  <object class="GtkBox" id="box6">
                    <property name="visible">True</property>
                    <property name="can_focus">False</property>
                    <property name="homogeneous">True</property>
                    <child>
                      <object class="GtkLabel" id="label18">
                        <property name="visible">True</property>
                        <property name="can_focus">False</property>
                        <property name="label" translatable="yes">SPF Record Check Type</property>
                      </object>
                      <packing>
                        <property name="expand">False</property>
                        <property name="fill">True</property>
                        <property name="position">0</property>
                      </packing>
                    </child>
                    <child>
                      <object class="GtkComboBox" id="ConfigurationDialog.combobox_spf_check_level">
                        <property name="visible">True</property>
                        <property name="can_focus">False</property>
                        <property name="tooltip_text" translatable="yes">The level to use when checking SPF records.</property>
                        <property name="model">SPFCheckLevels</property>
                        <property name="active">1</property>
                        <signal name="changed" handler="signal_changed_spf_check_level" swapped="no"/>
                        <child>
                          <object class="GtkCellRendererText" id="cellrenderertext4"/>
                          <attributes>
                            <attribute name="text">1</attribute>
                          </attributes>
                        </child>
                      </object>
                      <packing>
                        <property name="expand">False</property>
                        <property name="fill">True</property>
                        <property name="position">1</property>
                      </packing>
                    </child>
                  </object>
                  <packing>
                    <property name="expand">False</property>
                    <property name="fill">True</property>
                    <property name="position">0</property>
                  </packing>
                </child>
                <child>
                  <object class="GtkLabel" id="ConfigurationDialog.label_spf_level_description">
                    <property name="visible">True</property>
                    <property name="can_focus">False</property>
                    <attributes>
                      <attribute name="style" value="italic"/>
                    </attributes>
                  </object>
                  <packing>
                    <property name="expand">False</property>
                    <property name="fill">True</property>
                    <property name="position">1</property>
                  </packing>
                </child>
                <child>
                  <object class="GtkFrame" id="ConfigurationDialog.frame_dashboard">
                    <property name="visible">True</property>
                    <property name="can_focus">False</property>
                    <property name="label_xalign">0</property>
                    <child>
                      <object class="GtkAlignment" id="alignment1">
                        <property name="visible">True</property>
                        <property name="can_focus">False</property>
                        <property name="top_padding">5</property>
                        <property name="left_padding">12</property>
                        <property name="right_padding">5</property>
                        <child>
                          <object class="GtkGrid" id="grid6">
                            <property name="visible">True</property>
                            <property name="can_focus">False</property>
                            <property name="margin_right">3</property>
                            <property name="margin_bottom">3</property>
                            <property name="row_spacing">3</property>
                            <property name="column_spacing">25</property>
                            <property name="row_homogeneous">True</property>
                            <child>
                              <object class="GtkLabel" id="label15">
                                <property name="visible">True</property>
                                <property name="can_focus">False</property>
                                <property name="margin_left">10</property>
                                <property name="label" translatable="yes">Top Left</property>
                              </object>
                              <packing>
                                <property name="left_attach">0</property>
                                <property name="top_attach">0</property>
                              </packing>
                            </child>
                            <child>
                              <object class="GtkLabel" id="label16">
                                <property name="visible">True</property>
                                <property name="can_focus">False</property>
                                <property name="margin_left">10</property>
                                <property name="label" translatable="yes">Top Right</property>
                              </object>
                              <packing>
                                <property name="left_attach">0</property>
                                <property name="top_attach">1</property>
                              </packing>
                            </child>
                            <child>
                              <object class="GtkLabel" id="label17">
                                <property name="visible">True</property>
                                <property name="can_focus">False</property>
                                <property name="margin_left">10</property>
                                <property name="label" translatable="yes">Bottom</property>
                              </object>
                              <packing>
                                <property name="left_attach">0</property>
                                <property name="top_attach">2</property>
                              </packing>
                            </child>
                            <child>
                              <object class="GtkComboBoxText" id="ConfigurationDialog.combobox_dashboard_top_left">
                                <property name="visible">True</property>
                                <property name="can_focus">False</property>
                                <property name="hexpand">True</property>
                              </object>
                              <packing>
                                <property name="left_attach">1</property>
                                <property name="top_attach">0</property>
                              </packing>
                            </child>
                            <child>
                              <object class="GtkComboBoxText" id="ConfigurationDialog.combobox_dashboard_top_right">
                                <property name="visible">True</property>
                                <property name="can_focus">False</property>
                                <property name="hexpand">True</property>
                              </object>
                              <packing>
                                <property name="left_attach">1</property>
                                <property name="top_attach">1</property>
                              </packing>
                            </child>
                            <child>
                              <object class="GtkComboBoxText" id="ConfigurationDialog.combobox_dashboard_bottom">
                                <property name="visible">True</property>
                                <property name="can_focus">False</property>
                                <property name="hexpand">True</property>
                              </object>
                              <packing>
                                <property name="left_attach">1</property>
                                <property name="top_attach">2</property>
                              </packing>
                            </child>
                          </object>
                        </child>
                      </object>
                    </child>
                    <child type="label">
                      <object class="GtkLabel" id="label25">
                        <property name="visible">True</property>
                        <property name="can_focus">False</property>
                        <property name="label" translatable="yes">&lt;b&gt;Dashboard Layout&lt;/b&gt;</property>
                        <property name="use_markup">True</property>
                      </object>
                    </child>
                  </object>
                  <packing>
                    <property name="expand">False</property>
                    <property name="fill">True</property>
                    <property name="position">2</property>
                  </packing>
                </child>
                <child>
                  <object class="GtkBox" id="box11">
                    <property name="visible">True</property>
                    <property name="can_focus">False</property>
                    <child>
                      <object class="GtkLabel" id="label37">
                        <property name="visible">True</property>
                        <property name="can_focus">False</property>
                        <property name="xpad">5</property>
                        <property name="label" translatable="yes">SFTP Client</property>
                      </object>
                      <packing>
                        <property name="expand">False</property>
                        <property name="fill">True</property>
                        <property name="position">0</property>
                      </packing>
                    </child>
                    <child>
                      <object class="GtkEntry" id="ConfigurationDialog.entry_sftp_client">
                        <property name="visible">True</property>
                        <property name="can_focus">True</property>
                        <property name="tooltip_text" translatable="yes">The command to run to start an SFTP client.</property>
                      </object>
                      <packing>
                        <property name="expand">True</property>
                        <property name="fill">True</property>
                        <property name="position">1</property>
                      </packing>
                    </child>
                  </object>
                  <packing>
                    <property name="expand">False</property>
                    <property name="fill">True</property>
                    <property name="padding">3</property>
                    <property name="position">3</property>
                  </packing>
                </child>
                <child>
                  <object class="GtkCheckButton" id="ConfigurationDialog.checkbutton_remove_attachment_metadata">
                    <property name="label" translatable="yes">Remove Office 2007+ Attachment Metadata</property>
                    <property name="visible">True</property>
                    <property name="can_focus">True</property>
                    <property name="receives_default">False</property>
                    <property name="tooltip_text" translatable="yes">Remove metadata in Office document attachments such as docx, pptx, and xlsx files.</property>
                    <property name="halign">end</property>
                    <property name="xalign">0</property>
                    <property name="draw_indicator">True</property>
                  </object>
                  <packing>
                    <property name="expand">False</property>
                    <property name="fill">True</property>
                    <property name="position">4</property>
                  </packing>
                </child>
              </object>
              <packing>
                <property name="position">3</property>
              </packing>
            </child>
            <child type="tab">
              <object class="GtkLabel" id="ConfigurationDialoglabel14">
                <property name="visible">True</property>
                <property name="can_focus">False</property>
                <property name="label" translatable="yes">Client</property>
              </object>
              <packing>
                <property name="position">3</property>
                <property name="tab_fill">False</property>
              </packing>
            </child>
            <child>
              <object class="GtkScrolledWindow" id="ConfigurationDialog.scrolledwindow_plugins_tab">
                <property name="visible">True</property>
                <property name="can_focus">True</property>
                <property name="hscrollbar_policy">never</property>
                <property name="shadow_type">in</property>
                <child>
                  <object class="GtkViewport" id="ConfigurationDialog.viewport_plugins_tab">
                    <property name="visible">True</property>
                    <property name="can_focus">False</property>
                    <child>
                      <object class="GtkBox" id="ConfigurationDialog.box_plugin_options">
                        <property name="visible">True</property>
                        <property name="can_focus">False</property>
                        <property name="orientation">vertical</property>
                        <property name="spacing">3</property>
                        <child>
                          <object class="GtkLabel" id="label46">
                            <property name="visible">True</property>
                            <property name="can_focus">False</property>
                            <property name="label" translatable="yes">Plugins with configurable options can have those options set here.</property>
                            <property name="justify">center</property>
                            <property name="wrap">True</property>
                            <attributes>
                              <attribute name="style" value="italic"/>
                            </attributes>
                          </object>
                          <packing>
                            <property name="expand">False</property>
                            <property name="fill">True</property>
                            <property name="position">0</property>
                          </packing>
                        </child>
                        <child>
                          <placeholder/>
                        </child>
                      </object>
                    </child>
                  </object>
                </child>
              </object>
              <packing>
                <property name="position">4</property>
              </packing>
            </child>
            <child type="tab">
              <object class="GtkLabel" id="label45">
                <property name="visible">True</property>
                <property name="can_focus">False</property>
                <property name="label" translatable="yes">Plugins</property>
              </object>
              <packing>
                <property name="position">4</property>
                <property name="tab_fill">False</property>
              </packing>
            </child>
          </object>
          <packing>
            <property name="expand">True</property>
            <property name="fill">True</property>
            <property name="position">1</property>
          </packing>
        </child>
      </object>
    </child>
    <action-widgets>
      <action-widget response="-6">ConfigurationDialog.button_cancel</action-widget>
      <action-widget response="-10">ConfigurationDialog.button_apply</action-widget>
    </action-widgets>
  </object>
  <object class="GtkImage" id="StockAddImage">
    <property name="visible">True</property>
    <property name="can_focus">False</property>
    <property name="stock">gtk-add</property>
  </object>
  <object class="GtkImage" id="StockApplyImage">
    <property name="visible">True</property>
    <property name="can_focus">False</property>
    <property name="stock">gtk-apply</property>
  </object>
  <object class="GtkImage" id="StockDeleteImage">
    <property name="visible">True</property>
    <property name="can_focus">False</property>
    <property name="stock">gtk-delete</property>
  </object>
  <object class="GtkImage" id="StockDialogQuestionImage">
    <property name="visible">True</property>
    <property name="can_focus">False</property>
    <property name="stock">gtk-dialog-question</property>
  </object>
  <object class="GtkImage" id="StockExecuteImage">
    <property name="visible">True</property>
    <property name="can_focus">False</property>
    <property name="stock">gtk-execute</property>
  </object>
  <object class="GtkDialog" id="ClonePageDialog">
    <property name="width_request">600</property>
    <property name="height_request">400</property>
    <property name="can_focus">False</property>
    <property name="title" translatable="yes">King Phisher</property>
    <property name="default_width">600</property>
    <property name="default_height">400</property>
    <property name="destroy_with_parent">True</property>
    <property name="type_hint">dialog</property>
    <child internal-child="vbox">
      <object class="GtkBox" id="dialog-vbox6">
        <property name="can_focus">False</property>
        <property name="orientation">vertical</property>
        <property name="spacing">2</property>
        <child internal-child="action_area">
          <object class="GtkButtonBox" id="dialog-action_area6">
            <property name="can_focus">False</property>
            <property name="margin_right">3</property>
            <property name="margin_bottom">3</property>
            <property name="layout_style">end</property>
            <child>
              <object class="GtkButton" id="ClonePageDialog.button_cancel">
                <property name="label" translatable="yes">Done</property>
                <property name="visible">True</property>
                <property name="can_focus">True</property>
                <property name="receives_default">True</property>
              </object>
              <packing>
                <property name="expand">True</property>
                <property name="fill">True</property>
                <property name="position">0</property>
              </packing>
            </child>
            <child>
              <object class="GtkButton" id="ClonePageDialog.button_clone">
                <property name="label" translatable="yes">Clone</property>
                <property name="visible">True</property>
                <property name="can_focus">True</property>
                <property name="receives_default">True</property>
                <property name="image">StockExecuteImage</property>
              </object>
              <packing>
                <property name="expand">True</property>
                <property name="fill">True</property>
                <property name="position">1</property>
              </packing>
            </child>
          </object>
          <packing>
            <property name="expand">False</property>
            <property name="fill">False</property>
            <property name="pack_type">end</property>
            <property name="position">0</property>
          </packing>
        </child>
        <child>
          <object class="GtkBox" id="box7">
            <property name="visible">True</property>
            <property name="can_focus">False</property>
            <property name="margin_left">3</property>
            <property name="margin_right">3</property>
            <property name="orientation">vertical</property>
            <property name="spacing">3</property>
            <child>
              <object class="GtkGrid" id="grid7">
                <property name="visible">True</property>
                <property name="can_focus">False</property>
                <property name="row_spacing">3</property>
                <property name="column_spacing">5</property>
                <child>
                  <object class="GtkEntry" id="ClonePageDialog.entry_target">
                    <property name="visible">True</property>
                    <property name="can_focus">True</property>
                    <property name="tooltip_text" translatable="yes">The URL of the target web page to clone.</property>
                    <property name="placeholder_text" translatable="yes">http://targetsite/targetpage</property>
                  </object>
                  <packing>
                    <property name="left_attach">1</property>
                    <property name="top_attach">0</property>
                    <property name="width">2</property>
                  </packing>
                </child>
                <child>
                  <object class="GtkLabel" id="label20">
                    <property name="visible">True</property>
                    <property name="can_focus">False</property>
                    <property name="label" translatable="yes">Directory</property>
                  </object>
                  <packing>
                    <property name="left_attach">0</property>
                    <property name="top_attach">1</property>
                  </packing>
                </child>
                <child>
                  <object class="GtkEntry" id="ClonePageDialog.entry_clone_directory">
                    <property name="visible">True</property>
                    <property name="can_focus">True</property>
                    <property name="tooltip_text" translatable="yes">The directory to save the cloned page to.</property>
                    <property name="hexpand">True</property>
                    <property name="editable">False</property>
                    <property name="primary_icon_stock">gtk-directory</property>
                    <property name="placeholder_text" translatable="yes">/path/to/clone/to</property>
                    <signal name="activate" handler="signal_multi_set_directory" swapped="no"/>
                  </object>
                  <packing>
                    <property name="left_attach">1</property>
                    <property name="top_attach">1</property>
                  </packing>
                </child>
                <child>
                  <object class="GtkLabel" id="label19">
                    <property name="visible">True</property>
                    <property name="can_focus">False</property>
                    <property name="label" translatable="yes">Target URL</property>
                  </object>
                  <packing>
                    <property name="left_attach">0</property>
                    <property name="top_attach">0</property>
                  </packing>
                </child>
                <child>
                  <object class="GtkButton" id="ClonePageDialog.button_set_directory">
                    <property name="label" translatable="yes">Select</property>
                    <property name="visible">True</property>
                    <property name="can_focus">True</property>
                    <property name="receives_default">True</property>
                    <signal name="clicked" handler="signal_multi_set_directory" swapped="no"/>
                  </object>
                  <packing>
                    <property name="left_attach">2</property>
                    <property name="top_attach">1</property>
                  </packing>
                </child>
              </object>
              <packing>
                <property name="expand">False</property>
                <property name="fill">True</property>
                <property name="position">0</property>
              </packing>
            </child>
            <child>
              <object class="GtkScrolledWindow" id="scrolledwindow1">
                <property name="visible">True</property>
                <property name="can_focus">True</property>
                <property name="shadow_type">in</property>
                <child>
                  <object class="GtkTreeView" id="ClonePageDialog.treeview_resources">
                    <property name="visible">True</property>
                    <property name="can_focus">True</property>
                    <child internal-child="selection">
                      <object class="GtkTreeSelection" id="treeview-selection8"/>
                    </child>
                  </object>
                </child>
              </object>
              <packing>
                <property name="expand">True</property>
                <property name="fill">True</property>
                <property name="position">1</property>
              </packing>
            </child>
            <child>
              <object class="GtkBox" id="box8">
                <property name="visible">True</property>
                <property name="can_focus">False</property>
                <property name="spacing">5</property>
                <child>
                  <object class="GtkLabel" id="ClonePageDialog.label_status">
                    <property name="visible">True</property>
                    <property name="can_focus">False</property>
                    <property name="halign">end</property>
                    <property name="label" translatable="yes">Status: Waiting</property>
                  </object>
                  <packing>
                    <property name="expand">False</property>
                    <property name="fill">True</property>
                    <property name="position">0</property>
                  </packing>
                </child>
                <child>
                  <object class="GtkSpinner" id="ClonePageDialog.spinner_status">
                    <property name="can_focus">False</property>
                  </object>
                  <packing>
                    <property name="expand">False</property>
                    <property name="fill">True</property>
                    <property name="position">1</property>
                  </packing>
                </child>
              </object>
              <packing>
                <property name="expand">False</property>
                <property name="fill">True</property>
                <property name="position">2</property>
              </packing>
            </child>
          </object>
          <packing>
            <property name="expand">True</property>
            <property name="fill">True</property>
            <property name="position">1</property>
          </packing>
        </child>
      </object>
    </child>
    <action-widgets>
      <action-widget response="-6">ClonePageDialog.button_cancel</action-widget>
      <action-widget response="-10">ClonePageDialog.button_clone</action-widget>
    </action-widgets>
  </object>
  <object class="GtkImage" id="StockHelpImage">
    <property name="visible">True</property>
    <property name="can_focus">False</property>
    <property name="stock">gtk-help</property>
  </object>
  <object class="GtkApplicationWindow" id="RPCTerminalAppWindow">
    <property name="can_focus">False</property>
    <property name="title" translatable="yes">King Phisher RPC</property>
    <property name="destroy_with_parent">True</property>
    <child>
      <object class="GtkBox" id="RPCTerminalAppWindow.box_main">
        <property name="width_request">-1</property>
        <property name="visible">True</property>
        <property name="can_focus">False</property>
        <property name="orientation">vertical</property>
        <child>
          <object class="GtkMenuBar" id="RPCTerminalAppWindow.menubar">
            <property name="visible">True</property>
            <property name="can_focus">False</property>
            <child>
              <object class="GtkMenuItem" id="RPCTerminalAppWindow.menuitem_edit">
                <property name="visible">True</property>
                <property name="can_focus">False</property>
                <property name="label" translatable="yes">_Edit</property>
                <property name="use_underline">True</property>
                <child type="submenu">
                  <object class="GtkMenu" id="RPCTerminalAppWindow.menu_edit">
                    <property name="visible">True</property>
                    <property name="can_focus">False</property>
                    <child>
                      <object class="GtkImageMenuItem" id="RPCTerminalAppWindow.imagemenuitem_edit_copy">
                        <property name="label">gtk-copy</property>
                        <property name="visible">True</property>
                        <property name="can_focus">False</property>
                        <property name="accel_path">&lt;RPCTerminalAppWindow&gt;/Edit/Copy</property>
                        <property name="use_underline">True</property>
                        <property name="use_stock">True</property>
                        <signal name="activate" handler="signal_menuitem_edit_copy" swapped="no"/>
                        <accelerator key="c" signal="activate" modifiers="GDK_SHIFT_MASK | GDK_CONTROL_MASK"/>
                      </object>
                    </child>
                    <child>
                      <object class="GtkImageMenuItem" id="RPCTerminalAppWindow.imagemenuitem_edit_paste">
                        <property name="label">gtk-paste</property>
                        <property name="visible">True</property>
                        <property name="can_focus">False</property>
                        <property name="accel_path">&lt;RPCTerminalAppWindow&gt;/Edit/Paste</property>
                        <property name="use_underline">True</property>
                        <property name="use_stock">True</property>
                        <signal name="activate" handler="signal_menuitem_edit_paste" swapped="no"/>
                        <accelerator key="v" signal="activate" modifiers="GDK_SHIFT_MASK | GDK_CONTROL_MASK"/>
                      </object>
                    </child>
                  </object>
                </child>
              </object>
            </child>
            <child>
              <object class="GtkMenuItem" id="RPCTerminalAppWindow.menuitem_help">
                <property name="visible">True</property>
                <property name="can_focus">False</property>
                <property name="label" translatable="yes">_Help</property>
                <property name="use_underline">True</property>
                <child type="submenu">
                  <object class="GtkMenu" id="RPCTerminalAppWindow.menu_help">
                    <property name="visible">True</property>
                    <property name="can_focus">False</property>
                    <child>
                      <object class="GtkImageMenuItem" id="RPCTerminalAppWindow.imagemenuitem_help_about">
                        <property name="label">gtk-about</property>
                        <property name="visible">True</property>
                        <property name="can_focus">False</property>
                        <property name="use_underline">True</property>
                        <property name="use_stock">True</property>
                        <signal name="activate" handler="signal_menuitem_help_about" swapped="no"/>
                      </object>
                    </child>
                    <child>
                      <object class="GtkImageMenuItem" id="RPCTerminalAppWindow.imagemenuitem_help_api_docs">
                        <property name="label" translatable="yes">API Docs</property>
                        <property name="visible">True</property>
                        <property name="can_focus">False</property>
                        <property name="image">StockDialogQuestionImage</property>
                        <property name="use_stock">False</property>
                        <signal name="activate" handler="signal_menuitem_help_api_docs" swapped="no"/>
                      </object>
                    </child>
                    <child>
                      <object class="GtkImageMenuItem" id="RPCTerminalAppWindow.imagemenuitem_help_wiki">
                        <property name="label" translatable="yes">Help</property>
                        <property name="visible">True</property>
                        <property name="can_focus">False</property>
                        <property name="image">StockHelpImage</property>
                        <property name="use_stock">False</property>
                        <signal name="activate" handler="signal_menuitem_help_wiki" swapped="no"/>
                      </object>
                    </child>
                  </object>
                </child>
              </object>
            </child>
          </object>
          <packing>
            <property name="expand">False</property>
            <property name="fill">True</property>
            <property name="position">0</property>
          </packing>
        </child>
        <child>
          <placeholder/>
        </child>
      </object>
    </child>
  </object>
  <object class="GtkImage" id="StockMediaPlayImage">
    <property name="visible">True</property>
    <property name="can_focus">False</property>
    <property name="stock">gtk-media-play</property>
  </object>
  <object class="GtkBox" id="MailSenderSendTab">
    <property name="width_request">400</property>
    <property name="height_request">300</property>
    <property name="visible">True</property>
    <property name="can_focus">False</property>
    <property name="margin_left">5</property>
    <property name="margin_right">5</property>
    <property name="margin_top">5</property>
    <property name="margin_bottom">5</property>
    <property name="orientation">vertical</property>
    <child>
      <object class="GtkScrolledWindow" id="MailSenderSendTab.scrolledwindow_mail_sender_progress">
        <property name="visible">True</property>
        <property name="can_focus">True</property>
        <child>
          <object class="GtkTextView" id="MailSenderSendTab.textview_mail_sender_progress">
            <property name="visible">True</property>
            <property name="can_focus">True</property>
            <property name="editable">False</property>
            <property name="cursor_visible">False</property>
            <signal name="size-allocate" handler="signal_textview_size_allocate_autoscroll" swapped="no"/>
          </object>
        </child>
      </object>
      <packing>
        <property name="expand">True</property>
        <property name="fill">True</property>
        <property name="position">0</property>
      </packing>
    </child>
    <child>
      <object class="GtkProgressBar" id="MailSenderSendTab.progressbar_mail_sender">
        <property name="visible">True</property>
        <property name="can_focus">False</property>
        <property name="margin_top">3</property>
        <property name="margin_bottom">3</property>
        <property name="show_text">True</property>
      </object>
      <packing>
        <property name="expand">False</property>
        <property name="fill">False</property>
        <property name="position">1</property>
      </packing>
    </child>
    <child>
      <object class="GtkButtonBox" id="MailSenderSendTab.box1">
        <property name="visible">True</property>
        <property name="can_focus">False</property>
        <child>
          <object class="GtkButton" id="MailSenderSendTab.button_mail_sender_stop">
            <property name="label">gtk-stop</property>
            <property name="visible">True</property>
            <property name="sensitive">False</property>
            <property name="can_focus">True</property>
            <property name="receives_default">True</property>
            <property name="use_stock">True</property>
            <signal name="clicked" handler="signal_button_clicked_sender_stop" swapped="no"/>
          </object>
          <packing>
            <property name="expand">False</property>
            <property name="fill">False</property>
            <property name="position">0</property>
          </packing>
        </child>
        <child>
          <object class="GtkToggleButton" id="MailSenderSendTab.togglebutton_mail_sender_pause">
            <property name="label">gtk-media-pause</property>
            <property name="visible">True</property>
            <property name="sensitive">False</property>
            <property name="can_focus">True</property>
            <property name="receives_default">True</property>
            <property name="use_stock">True</property>
            <signal name="toggled" handler="signal_button_toggled_sender_pause" swapped="no"/>
          </object>
          <packing>
            <property name="expand">False</property>
            <property name="fill">False</property>
            <property name="pack_type">end</property>
            <property name="position">1</property>
          </packing>
        </child>
        <child>
          <object class="GtkButton" id="MailSenderSendTab.button_mail_sender_start">
            <property name="label" translatable="yes">Start</property>
            <property name="visible">True</property>
            <property name="can_focus">True</property>
            <property name="receives_default">True</property>
            <property name="image">StockMediaPlayImage</property>
            <signal name="clicked" handler="signal_button_clicked_sender_start" swapped="no"/>
          </object>
          <packing>
            <property name="expand">False</property>
            <property name="fill">False</property>
            <property name="pack_type">end</property>
            <property name="position">2</property>
          </packing>
        </child>
      </object>
      <packing>
        <property name="expand">False</property>
        <property name="fill">True</property>
        <property name="position">2</property>
      </packing>
    </child>
  </object>
  <object class="GtkImage" id="StockPropertiesImage">
    <property name="visible">True</property>
    <property name="can_focus">False</property>
    <property name="stock">gtk-properties</property>
  </object>
  <object class="GtkMenuBar" id="MainMenuBar">
    <property name="visible">True</property>
    <property name="can_focus">False</property>
    <property name="resize_mode">immediate</property>
    <child>
      <object class="GtkMenuItem" id="MainMenuBar.menuitem_file">
        <property name="visible">True</property>
        <property name="can_focus">False</property>
        <property name="label" translatable="yes">_File</property>
        <property name="use_underline">True</property>
        <child type="submenu">
          <object class="GtkMenu" id="MainMenuBar.menu_file">
            <property name="visible">True</property>
            <property name="can_focus">False</property>
            <child>
              <object class="GtkMenuItem" id="MainMenuBar.menuitem_file_open">
                <property name="visible">True</property>
                <property name="can_focus">False</property>
                <property name="accel_path">&lt;KingPhisherClient&gt;/File/Open Campaign</property>
                <property name="label" translatable="yes">Open Campaign</property>
                <signal name="activate" handler="do_show_campaign_selection" swapped="no"/>
              </object>
            </child>
            <child>
              <object class="GtkMenuItem" id="MainMenuBar.menuitem_file_import">
                <property name="visible">True</property>
                <property name="can_focus">False</property>
                <property name="accel_path">&lt;KingPhisherClient&gt;/File/Import</property>
                <property name="label" translatable="yes">Import</property>
                <property name="use_underline">True</property>
                <child type="submenu">
                  <object class="GtkMenu" id="MainMenuBar.menu_file_import">
                    <property name="visible">True</property>
                    <property name="can_focus">False</property>
                    <child>
                      <object class="GtkMenuItem" id="MainMenuBar.menuitem_file_import_message_configuration">
                        <property name="visible">True</property>
                        <property name="can_focus">False</property>
                        <property name="accel_path">&lt;KingPhisherClient&gt;/Import/Message Configuration</property>
                        <property name="label" translatable="yes">Message Configuration</property>
                        <property name="use_underline">True</property>
                        <signal name="activate" handler="do_import_message_data" swapped="no"/>
                      </object>
                    </child>
                  </object>
                </child>
              </object>
            </child>
            <child>
              <object class="GtkMenuItem" id="MainMenuBar.menuitem_file_export">
                <property name="visible">True</property>
                <property name="can_focus">False</property>
                <property name="accel_path">&lt;KingPhisherClient&gt;/File/Export</property>
                <property name="label" translatable="yes">Export</property>
                <property name="use_underline">True</property>
                <child type="submenu">
                  <object class="GtkMenu" id="MainMenuBar.menu_file_export">
                    <property name="visible">True</property>
                    <property name="can_focus">False</property>
                    <child>
                      <object class="GtkMenuItem" id="MainMenuBar.menuitem_file_export_csv">
                        <property name="visible">True</property>
                        <property name="can_focus">False</property>
                        <property name="tooltip_text" translatable="yes">Export campaign data to a CSV file.</property>
                        <property name="label" translatable="yes">CSV</property>
                        <property name="use_underline">True</property>
                        <child type="submenu">
                          <object class="GtkMenu" id="menu1">
                            <property name="visible">True</property>
                            <property name="can_focus">False</property>
                            <child>
                              <object class="GtkMenuItem" id="MainMenuBar.menuitem_file_export_csv_credentials">
                                <property name="visible">True</property>
                                <property name="can_focus">False</property>
                                <property name="label" translatable="yes">Credentials</property>
                                <property name="use_underline">True</property>
                                <signal name="activate" handler="do_export_csv_credentials" swapped="no"/>
                              </object>
                            </child>
                            <child>
                              <object class="GtkMenuItem" id="MainMenuBar.menuitem_file_export_csv_messages">
                                <property name="visible">True</property>
                                <property name="can_focus">False</property>
                                <property name="label" translatable="yes">Messages</property>
                                <property name="use_underline">True</property>
                                <signal name="activate" handler="do_export_csv_messages" swapped="no"/>
                              </object>
                            </child>
                            <child>
                              <object class="GtkMenuItem" id="MainMenuBar.menuitem_file_export_csv_visits">
                                <property name="visible">True</property>
                                <property name="can_focus">False</property>
                                <property name="label" translatable="yes">Visits</property>
                                <property name="use_underline">True</property>
                                <signal name="activate" handler="do_export_csv_visits" swapped="no"/>
                              </object>
                            </child>
                          </object>
                        </child>
                      </object>
                    </child>
                    <child>
                      <object class="GtkMenuItem" id="MainMenuBar.menuitem_file_export_campaign_xlsx">
                        <property name="visible">True</property>
                        <property name="can_focus">False</property>
                        <property name="label" translatable="yes">Campaign Excel</property>
                        <property name="use_underline">True</property>
                        <signal name="activate" handler="do_export_campaign_xlsx" swapped="no"/>
                      </object>
                    </child>
                    <child>
                      <object class="GtkMenuItem" id="MainMenuBar.menuitem_file_export_campaign_xml">
                        <property name="visible">True</property>
                        <property name="can_focus">False</property>
                        <property name="accel_path">&lt;KingPhisherClient&gt;/Export/Campaign XML</property>
                        <property name="label" translatable="yes">Campaign XML</property>
                        <property name="use_underline">True</property>
                        <signal name="activate" handler="do_export_campaign_xml" swapped="no"/>
                      </object>
                    </child>
                    <child>
                      <object class="GtkMenuItem" id="MainMenuBar.menuitem_file_export_campaign_visits_geojson">
                        <property name="visible">True</property>
                        <property name="can_focus">False</property>
                        <property name="label" translatable="yes">Campaign Visits GeoJSON</property>
                        <property name="use_underline">True</property>
                        <signal name="activate" handler="do_export_campaign_visit_geojson" swapped="no"/>
                      </object>
                    </child>
                    <child>
                      <object class="GtkMenuItem" id="MainMenuBar.menuitem_file_export_message_configuration">
                        <property name="visible">True</property>
                        <property name="can_focus">False</property>
                        <property name="accel_path">&lt;KingPhisherClient&gt;/Export/MessageConfiguration</property>
                        <property name="label" translatable="yes">Message Configuration</property>
                        <property name="use_underline">True</property>
                        <signal name="activate" handler="do_export_message_data" swapped="no"/>
                      </object>
                    </child>
                  </object>
                </child>
              </object>
            </child>
            <child>
              <object class="GtkSeparatorMenuItem" id="separatormenuitem1">
                <property name="visible">True</property>
                <property name="can_focus">False</property>
              </object>
            </child>
            <child>
              <object class="GtkImageMenuItem" id="MainMenuBar.menuitem_file_quit">
                <property name="label">gtk-quit</property>
                <property name="visible">True</property>
                <property name="can_focus">False</property>
                <property name="accel_path">&lt;KingPhisherClient&gt;/File/Quit</property>
                <property name="use_underline">True</property>
                <property name="use_stock">True</property>
                <signal name="activate" handler="do_quit" swapped="no"/>
              </object>
            </child>
          </object>
        </child>
      </object>
    </child>
    <child>
      <object class="GtkMenuItem" id="MainMenuBar.menuitem_edit">
        <property name="visible">True</property>
        <property name="can_focus">False</property>
        <property name="accel_path">&lt;KingPhisherClient&gt;/Edit</property>
        <property name="label" translatable="yes">_Edit</property>
        <property name="use_underline">True</property>
        <child type="submenu">
          <object class="GtkMenu" id="MainMenuBar.menu_edit">
            <property name="visible">True</property>
            <property name="can_focus">False</property>
            <child>
              <object class="GtkImageMenuItem" id="MainMenuBar.menuitem_edit_preferences">
                <property name="label">gtk-preferences</property>
                <property name="visible">True</property>
                <property name="can_focus">False</property>
                <property name="accel_path">&lt;KingPhisherClient&gt;/Edit/Preferences</property>
                <property name="use_underline">True</property>
                <property name="use_stock">True</property>
                <signal name="activate" handler="do_edit_preferences" swapped="no"/>
              </object>
            </child>
            <child>
              <object class="GtkMenuItem" id="MainMenuBar.menuitem_edit_companies">
                <property name="visible">True</property>
                <property name="can_focus">False</property>
                <property name="label" translatable="yes">Companies</property>
                <property name="use_underline">True</property>
                <signal name="activate" handler="do_edit_companies" swapped="no"/>
              </object>
            </child>
            <child>
              <object class="GtkMenuItem" id="MainMenuBar.menuitem_edit_tags">
                <property name="visible">True</property>
                <property name="can_focus">False</property>
                <property name="label" translatable="yes">Tags</property>
                <property name="use_underline">True</property>
                <signal name="activate" handler="do_edit_tags" swapped="no"/>
              </object>
            </child>
            <child>
              <object class="GtkSeparatorMenuItem" id="menuitem10">
                <property name="visible">True</property>
                <property name="can_focus">False</property>
              </object>
            </child>
            <child>
              <object class="GtkImageMenuItem" id="MainMenuBar.menuitem_edit_configure_campaign">
                <property name="label" translatable="yes">Configure Campaign</property>
                <property name="visible">True</property>
                <property name="can_focus">False</property>
                <property name="accel_path">&lt;KingPhisherClient&gt;/Edit/Configure Campaign</property>
                <property name="image">StockPropertiesImage</property>
                <property name="use_stock">False</property>
                <signal name="activate" handler="do_edit_configure_campaign" swapped="no"/>
              </object>
            </child>
            <child>
              <object class="GtkImageMenuItem" id="MainMenuBar.menuitem_edit_delete_campaign">
                <property name="label" translatable="yes">Delete Campaign</property>
                <property name="visible">True</property>
                <property name="can_focus">False</property>
                <property name="accel_path">&lt;KingPhisherClient&gt;/Edit/Delete Campaign</property>
                <property name="use_stock">False</property>
                <signal name="activate" handler="do_edit_delete_campaign" swapped="no"/>
              </object>
            </child>
            <child>
              <object class="GtkImageMenuItem" id="MainMenuBar.menuitem_edit_stop_service">
                <property name="label" translatable="yes">Stop Service</property>
                <property name="visible">True</property>
                <property name="can_focus">False</property>
                <property name="accel_path">&lt;KingPhisherClient&gt;/Edit/Stop Service</property>
                <property name="use_stock">False</property>
                <signal name="activate" handler="do_edit_stop_service" swapped="no"/>
              </object>
            </child>
          </object>
        </child>
      </object>
    </child>
    <child>
      <object class="GtkMenuItem" id="MainMenuBar.menuitem_tools">
        <property name="visible">True</property>
        <property name="can_focus">False</property>
        <property name="accel_path">&lt;KingPhisherClient&gt;/Tools/</property>
        <property name="label" translatable="yes">_Tools</property>
        <property name="use_underline">True</property>
        <child type="submenu">
          <object class="GtkMenu" id="MainMenuBar.menu_tools">
            <property name="visible">True</property>
            <property name="can_focus">False</property>
            <child>
              <object class="GtkMenuItem" id="MainMenuBar.menuitem_tools_rpc_terminal">
                <property name="visible">True</property>
                <property name="can_focus">False</property>
                <property name="accel_path">&lt;KingPhisherClient&gt;/Tools/RPC Terminal</property>
                <property name="label" translatable="yes">RPC Terminal</property>
                <property name="use_underline">True</property>
                <signal name="activate" handler="do_tools_rpc_terminal" swapped="no"/>
              </object>
            </child>
            <child>
              <object class="GtkMenuItem" id="MainMenuBar.menuitem_tools_sftp_client">
                <property name="visible">True</property>
                <property name="can_focus">False</property>
                <property name="accel_path">&lt;KingPhisherClient&gt;/Tools/SFTP Client</property>
                <property name="label" translatable="yes">SFTP Client</property>
                <property name="use_underline">True</property>
                <signal name="activate" handler="do_tools_sftp_client" swapped="no"/>
              </object>
            </child>
            <child>
              <object class="GtkMenuItem" id="MainMenuBar.menuitem_tools_clone_page">
                <property name="visible">True</property>
                <property name="can_focus">False</property>
                <property name="accel_path">&lt;KingPhisherClient&gt;/Tools/Clone Web Page</property>
                <property name="label" translatable="yes">Clone Web Page</property>
                <property name="use_underline">True</property>
                <signal name="activate" handler="do_tools_clone_page" swapped="no"/>
              </object>
            </child>
            <child>
              <object class="GtkMenuItem" id="MainMenuBar.menuitem_tools_manage_plugins">
                <property name="visible">True</property>
                <property name="can_focus">False</property>
                <property name="accel_path">&lt;KingPhisherClient&gt;/Tools/Manage Plugins</property>
                <property name="label" translatable="yes">Manage Plugins</property>
                <property name="use_underline">True</property>
                <signal name="activate" handler="do_tools_manage_plugins" swapped="no"/>
              </object>
            </child>
            <child>
              <object class="GtkMenuItem" id="MainMenuBar.menuitem_tools_create_graph">
                <property name="visible">True</property>
                <property name="can_focus">False</property>
                <property name="accel_path">&lt;KingPhisherClient&gt;/Tools/Create Graph</property>
                <property name="label" translatable="yes">Create Graph</property>
                <property name="use_underline">True</property>
              </object>
            </child>
            <child>
              <object class="GtkMenuItem" id="MainMenuBar.menuitem_tools_compare_campaigns">
                <property name="visible">True</property>
                <property name="can_focus">False</property>
                <property name="label" translatable="yes">Compare Campaigns</property>
                <property name="use_underline">True</property>
                <signal name="activate" handler="do_tools_compare_campaigns" swapped="no"/>
              </object>
            </child>
          </object>
        </child>
      </object>
    </child>
    <child>
      <object class="GtkMenuItem" id="MainMenuBar.menuitem_help">
        <property name="visible">True</property>
        <property name="can_focus">False</property>
        <property name="accel_path">&lt;KingPhisherClient&gt;/Help/</property>
        <property name="label" translatable="yes">_Help</property>
        <property name="use_underline">True</property>
        <child type="submenu">
          <object class="GtkMenu" id="MainMenuBar.menu_help">
            <property name="visible">True</property>
            <property name="can_focus">False</property>
            <child>
              <object class="GtkImageMenuItem" id="MainMenuBar.imagemenuitem_help_about">
                <property name="label">gtk-about</property>
                <property name="visible">True</property>
                <property name="can_focus">False</property>
                <property name="accel_path">&lt;KingPhisherClient&gt;/Help/About</property>
                <property name="use_underline">True</property>
                <property name="use_stock">True</property>
                <signal name="activate" handler="do_help_about" swapped="no"/>
              </object>
            </child>
            <child>
              <object class="GtkMenuItem" id="MainMenuBar.menuitem_help_templates">
                <property name="visible">True</property>
                <property name="can_focus">False</property>
                <property name="label" translatable="yes">Templates</property>
                <property name="use_underline">True</property>
                <signal name="activate" handler="do_help_templates" swapped="no"/>
              </object>
            </child>
            <child>
              <object class="GtkImageMenuItem" id="MainMenuBar.imagemenuitem_help_wiki">
                <property name="label" translatable="yes">Wiki</property>
                <property name="visible">True</property>
                <property name="can_focus">False</property>
                <property name="accel_path">&lt;KingPhisherClient&gt;/Help/Wiki</property>
                <property name="image">StockHelpImage</property>
                <property name="use_stock">False</property>
                <signal name="activate" handler="do_help_wiki" swapped="no"/>
              </object>
            </child>
          </object>
        </child>
      </object>
    </child>
  </object>
  <object class="GtkImage" id="StockStopImage">
    <property name="visible">True</property>
    <property name="can_focus">False</property>
    <property name="stock">gtk-stop</property>
  </object>
  <object class="GtkDialog" id="HostKeyAcceptDialog">
    <property name="width_request">450</property>
    <property name="height_request">250</property>
    <property name="can_focus">False</property>
    <property name="resizable">False</property>
    <property name="default_width">450</property>
    <property name="destroy_with_parent">True</property>
    <property name="type_hint">dialog</property>
    <child internal-child="vbox">
      <object class="GtkBox" id="dialog-vbox12">
        <property name="can_focus">False</property>
        <property name="margin_left">10</property>
        <property name="margin_right">10</property>
        <property name="margin_top">5</property>
        <property name="margin_bottom">5</property>
        <property name="orientation">vertical</property>
        <property name="spacing">3</property>
        <child internal-child="action_area">
          <object class="GtkButtonBox" id="dialog-action_area12">
            <property name="can_focus">False</property>
            <property name="layout_style">end</property>
            <child>
              <object class="GtkButton" id="HostKeyAcceptDialog.button_reject">
                <property name="label" translatable="yes">Reject</property>
                <property name="visible">True</property>
                <property name="can_focus">True</property>
                <property name="receives_default">True</property>
                <property name="tooltip_text" translatable="yes">Reject the host key and abort the connection.</property>
                <property name="image">StockStopImage</property>
              </object>
              <packing>
                <property name="expand">True</property>
                <property name="fill">True</property>
                <property name="position">0</property>
              </packing>
            </child>
            <child>
              <object class="GtkButton" id="HostKeyAcceptDialog.button_accept">
                <property name="label" translatable="yes">Accept</property>
                <property name="visible">True</property>
                <property name="can_focus">True</property>
                <property name="receives_default">True</property>
                <property name="tooltip_text" translatable="yes">Accept the host key and proceed with the connection.</property>
                <property name="image">StockApplyImage</property>
              </object>
              <packing>
                <property name="expand">True</property>
                <property name="fill">True</property>
                <property name="position">1</property>
              </packing>
            </child>
          </object>
          <packing>
            <property name="expand">False</property>
            <property name="fill">False</property>
            <property name="position">0</property>
          </packing>
        </child>
        <child>
          <object class="GtkBox" id="box25">
            <property name="visible">True</property>
            <property name="can_focus">False</property>
            <property name="orientation">vertical</property>
            <property name="spacing">5</property>
            <child>
              <object class="GtkBox" id="box26">
                <property name="visible">True</property>
                <property name="can_focus">False</property>
                <property name="halign">center</property>
                <property name="spacing">5</property>
                <child>
                  <object class="GtkImage" id="image2">
                    <property name="visible">True</property>
                    <property name="can_focus">False</property>
                    <property name="halign">end</property>
                    <property name="stock">gtk-dialog-question</property>
                    <property name="icon_size">6</property>
                  </object>
                  <packing>
                    <property name="expand">False</property>
                    <property name="fill">True</property>
                    <property name="position">0</property>
                  </packing>
                </child>
                <child>
                  <object class="GtkLabel" id="label61">
                    <property name="visible">True</property>
                    <property name="can_focus">False</property>
                    <property name="halign">start</property>
                    <property name="label" translatable="yes">Accept Host Key?</property>
                    <attributes>
                      <attribute name="weight" value="bold"/>
                      <attribute name="scale" value="1.5"/>
                    </attributes>
                  </object>
                  <packing>
                    <property name="expand">False</property>
                    <property name="fill">True</property>
                    <property name="position">1</property>
                  </packing>
                </child>
              </object>
              <packing>
                <property name="expand">False</property>
                <property name="fill">True</property>
                <property name="position">0</property>
              </packing>
            </child>
            <child>
              <object class="GtkLabel" id="label62">
                <property name="visible">True</property>
                <property name="can_focus">False</property>
                <property name="label" translatable="yes">This host and key have not been previously identified. If you trust this server,
accept the host key to continue. Accepting this
host key will store it for identification verification of future connections.</property>
              </object>
              <packing>
                <property name="expand">False</property>
                <property name="fill">True</property>
                <property name="position">1</property>
              </packing>
            </child>
            <child>
              <object class="GtkFrame" id="frame1">
                <property name="visible">True</property>
                <property name="can_focus">False</property>
                <property name="vexpand">True</property>
                <property name="label_xalign">0</property>
                <property name="shadow_type">none</property>
                <child>
                  <object class="GtkAlignment" id="alignment5">
                    <property name="visible">True</property>
                    <property name="can_focus">False</property>
                    <property name="bottom_padding">3</property>
                    <property name="left_padding">12</property>
                    <property name="right_padding">3</property>
                    <child>
                      <object class="GtkScrolledWindow" id="scrolledwindow3">
                        <property name="visible">True</property>
                        <property name="can_focus">True</property>
                        <property name="shadow_type">in</property>
                        <child>
                          <object class="GtkTextView" id="HostKeyAcceptDialog.textview_key_details">
                            <property name="visible">True</property>
                            <property name="can_focus">True</property>
                            <property name="editable">False</property>
                          </object>
                        </child>
                      </object>
                    </child>
                  </object>
                </child>
                <child type="label">
                  <object class="GtkLabel" id="label63">
                    <property name="visible">True</property>
                    <property name="can_focus">False</property>
                    <property name="label" translatable="yes">Host Key Details</property>
                  </object>
                </child>
              </object>
              <packing>
                <property name="expand">False</property>
                <property name="fill">True</property>
                <property name="position">2</property>
              </packing>
            </child>
          </object>
          <packing>
            <property name="expand">True</property>
            <property name="fill">True</property>
            <property name="position">1</property>
          </packing>
        </child>
      </object>
    </child>
    <action-widgets>
      <action-widget response="-2">HostKeyAcceptDialog.button_reject</action-widget>
      <action-widget response="-3">HostKeyAcceptDialog.button_accept</action-widget>
    </action-widgets>
  </object>
  <object class="GtkDialog" id="HostKeyWarnDialog">
    <property name="width_request">450</property>
    <property name="height_request">300</property>
    <property name="can_focus">False</property>
    <property name="resizable">False</property>
    <property name="default_width">450</property>
    <property name="destroy_with_parent">True</property>
    <property name="type_hint">dialog</property>
    <child internal-child="vbox">
      <object class="GtkBox" id="dialog-vbox15">
        <property name="can_focus">False</property>
        <property name="margin_left">10</property>
        <property name="margin_right">10</property>
        <property name="margin_top">5</property>
        <property name="margin_bottom">5</property>
        <property name="orientation">vertical</property>
        <property name="spacing">3</property>
        <child internal-child="action_area">
          <object class="GtkButtonBox" id="dialog-action_area15">
            <property name="can_focus">False</property>
            <property name="layout_style">end</property>
            <child>
              <object class="GtkButton" id="HostKeyWarnDialog.button_accept">
                <property name="label" translatable="yes">Accept</property>
                <property name="visible">True</property>
                <property name="sensitive">False</property>
                <property name="can_focus">True</property>
                <property name="receives_default">True</property>
                <property name="tooltip_text" translatable="yes">Accept the host key and proceed with the connection.</property>
                <property name="image">StockStopImage</property>
              </object>
              <packing>
                <property name="expand">True</property>
                <property name="fill">True</property>
                <property name="position">0</property>
              </packing>
            </child>
            <child>
              <object class="GtkButton" id="HostKeyWarnDialog.button_reject">
                <property name="label" translatable="yes">Reject</property>
                <property name="visible">True</property>
                <property name="can_focus">True</property>
                <property name="receives_default">True</property>
                <property name="tooltip_text" translatable="yes">Reject the host key and abort the connection.</property>
                <property name="image">StockApplyImage</property>
              </object>
              <packing>
                <property name="expand">True</property>
                <property name="fill">True</property>
                <property name="position">1</property>
              </packing>
            </child>
          </object>
          <packing>
            <property name="expand">False</property>
            <property name="fill">False</property>
            <property name="position">0</property>
          </packing>
        </child>
        <child>
          <object class="GtkBox" id="box27">
            <property name="visible">True</property>
            <property name="can_focus">False</property>
            <property name="orientation">vertical</property>
            <property name="spacing">5</property>
            <child>
              <object class="GtkBox" id="box28">
                <property name="visible">True</property>
                <property name="can_focus">False</property>
                <property name="halign">center</property>
                <property name="spacing">5</property>
                <child>
                  <object class="GtkImage" id="image3">
                    <property name="visible">True</property>
                    <property name="can_focus">False</property>
                    <property name="halign">end</property>
                    <property name="stock">gtk-dialog-warning</property>
                    <property name="icon_size">6</property>
                  </object>
                  <packing>
                    <property name="expand">False</property>
                    <property name="fill">True</property>
                    <property name="position">0</property>
                  </packing>
                </child>
                <child>
                  <object class="GtkLabel" id="label64">
                    <property name="visible">True</property>
                    <property name="can_focus">False</property>
                    <property name="halign">start</property>
                    <property name="label" translatable="yes">Invalid Host Key!</property>
                    <attributes>
                      <attribute name="weight" value="bold"/>
                      <attribute name="scale" value="1.5"/>
                    </attributes>
                  </object>
                  <packing>
                    <property name="expand">False</property>
                    <property name="fill">True</property>
                    <property name="position">1</property>
                  </packing>
                </child>
              </object>
              <packing>
                <property name="expand">False</property>
                <property name="fill">True</property>
                <property name="position">0</property>
              </packing>
            </child>
            <child>
              <object class="GtkLabel" id="label65">
                <property name="visible">True</property>
                <property name="can_focus">False</property>
                <property name="label" translatable="yes">&lt;b&gt;WARNING:&lt;/b&gt; The remote host identification has changed. Either
the server's host key has changed or someone is intercepting
your communications. Please contact the system administrator.</property>
                <property name="use_markup">True</property>
              </object>
              <packing>
                <property name="expand">False</property>
                <property name="fill">True</property>
                <property name="position">1</property>
              </packing>
            </child>
            <child>
              <object class="GtkFrame" id="frame3">
                <property name="visible">True</property>
                <property name="can_focus">False</property>
                <property name="vexpand">True</property>
                <property name="label_xalign">0</property>
                <property name="shadow_type">none</property>
                <child>
                  <object class="GtkAlignment" id="alignment7">
                    <property name="visible">True</property>
                    <property name="can_focus">False</property>
                    <property name="bottom_padding">3</property>
                    <property name="left_padding">12</property>
                    <property name="right_padding">3</property>
                    <child>
                      <object class="GtkScrolledWindow" id="scrolledwindow4">
                        <property name="visible">True</property>
                        <property name="can_focus">True</property>
                        <property name="shadow_type">in</property>
                        <child>
                          <object class="GtkTextView" id="HostKeyWarnDialog.textview_key_details">
                            <property name="visible">True</property>
                            <property name="can_focus">True</property>
                            <property name="editable">False</property>
                          </object>
                        </child>
                      </object>
                    </child>
                  </object>
                </child>
                <child type="label">
                  <object class="GtkLabel" id="label66">
                    <property name="visible">True</property>
                    <property name="can_focus">False</property>
                    <property name="label" translatable="yes">Host Key Details</property>
                  </object>
                </child>
              </object>
              <packing>
                <property name="expand">False</property>
                <property name="fill">True</property>
                <property name="position">2</property>
              </packing>
            </child>
            <child>
              <object class="GtkCheckButton" id="HostKeyWarnDialog.checkbutton_accept_risk">
                <property name="label" translatable="yes">I Accept The Risk</property>
                <property name="visible">True</property>
                <property name="can_focus">True</property>
                <property name="receives_default">False</property>
                <property name="xalign">0</property>
                <property name="draw_indicator">True</property>
                <signal name="toggled" handler="signal_checkbutton_toggled" swapped="no"/>
              </object>
              <packing>
                <property name="expand">False</property>
                <property name="fill">True</property>
                <property name="position">3</property>
              </packing>
            </child>
          </object>
          <packing>
            <property name="expand">True</property>
            <property name="fill">True</property>
            <property name="position">1</property>
          </packing>
        </child>
      </object>
    </child>
    <action-widgets>
      <action-widget response="-3">HostKeyWarnDialog.button_accept</action-widget>
      <action-widget response="-2">HostKeyWarnDialog.button_reject</action-widget>
    </action-widgets>
  </object>
  <object class="GtkDialog" id="TagEditorDialog">
    <property name="width_request">400</property>
    <property name="height_request">300</property>
    <property name="can_focus">False</property>
    <property name="type_hint">normal</property>
    <child internal-child="vbox">
      <object class="GtkBox" id="dialog-vbox10">
        <property name="can_focus">False</property>
        <property name="orientation">vertical</property>
        <property name="spacing">2</property>
        <child internal-child="action_area">
          <object class="GtkButtonBox" id="dialog-action_area10">
            <property name="can_focus">False</property>
            <property name="layout_style">end</property>
            <child>
              <object class="GtkButton" id="TagEditorDialog.button_close">
                <property name="label">gtk-close</property>
                <property name="visible">True</property>
                <property name="can_focus">True</property>
                <property name="receives_default">True</property>
                <property name="use_stock">True</property>
              </object>
              <packing>
                <property name="expand">True</property>
                <property name="fill">True</property>
                <property name="position">1</property>
              </packing>
            </child>
          </object>
          <packing>
            <property name="expand">False</property>
            <property name="fill">False</property>
            <property name="pack_type">end</property>
            <property name="position">0</property>
          </packing>
        </child>
        <child>
          <object class="GtkNotebook" id="TagEditorDialog.notebook">
            <property name="visible">True</property>
            <property name="can_focus">True</property>
            <child>
              <object class="GtkScrolledWindow" id="TagEditorDialog.scrolledwindow_campaign_types">
                <property name="visible">True</property>
                <property name="can_focus">True</property>
                <property name="vscrollbar_policy">always</property>
                <property name="shadow_type">in</property>
                <child>
                  <object class="GtkTreeView" id="TagEditorDialog.treeview_campaign_types">
                    <property name="visible">True</property>
                    <property name="can_focus">True</property>
                    <child internal-child="selection">
                      <object class="GtkTreeSelection" id="treeview-selection"/>
                    </child>
                  </object>
                </child>
              </object>
            </child>
            <child type="tab">
              <object class="GtkLabel" id="label48">
                <property name="visible">True</property>
                <property name="can_focus">False</property>
                <property name="label" translatable="yes">Campaign Types</property>
              </object>
              <packing>
                <property name="tab_fill">False</property>
              </packing>
            </child>
            <child>
              <object class="GtkScrolledWindow" id="TagEditorDialog.scrolledwindow_company_departments">
                <property name="visible">True</property>
                <property name="can_focus">True</property>
                <property name="vscrollbar_policy">always</property>
                <property name="shadow_type">in</property>
                <child>
                  <object class="GtkTreeView" id="TagEditorDialog.treeview_company_departments">
                    <property name="visible">True</property>
                    <property name="can_focus">True</property>
                    <child internal-child="selection">
                      <object class="GtkTreeSelection" id="treeview-selection9"/>
                    </child>
                  </object>
                </child>
              </object>
              <packing>
                <property name="position">1</property>
              </packing>
            </child>
            <child type="tab">
              <object class="GtkLabel" id="label49">
                <property name="visible">True</property>
                <property name="can_focus">False</property>
                <property name="label" translatable="yes">Company Deparments</property>
              </object>
              <packing>
                <property name="position">1</property>
                <property name="tab_fill">False</property>
              </packing>
            </child>
            <child>
              <object class="GtkScrolledWindow" id="TagEditorDialog.scrolledwindow_industries">
                <property name="visible">True</property>
                <property name="can_focus">True</property>
                <property name="vscrollbar_policy">always</property>
                <property name="shadow_type">in</property>
                <child>
                  <object class="GtkTreeView" id="TagEditorDialog.treeview_industries">
                    <property name="visible">True</property>
                    <property name="can_focus">True</property>
                    <child internal-child="selection">
                      <object class="GtkTreeSelection" id="treeview-selection10"/>
                    </child>
                  </object>
                </child>
              </object>
              <packing>
                <property name="position">2</property>
              </packing>
            </child>
            <child type="tab">
              <object class="GtkLabel" id="label50">
                <property name="visible">True</property>
                <property name="can_focus">False</property>
                <property name="label" translatable="yes">Industries</property>
              </object>
              <packing>
                <property name="position">2</property>
                <property name="tab_fill">False</property>
              </packing>
            </child>
          </object>
          <packing>
            <property name="expand">True</property>
            <property name="fill">True</property>
            <property name="position">1</property>
          </packing>
        </child>
      </object>
    </child>
    <action-widgets>
      <action-widget response="-7">TagEditorDialog.button_close</action-widget>
    </action-widgets>
  </object>
  <object class="GtkDialog" id="TextEntryDialog">
    <property name="can_focus">False</property>
    <property name="default_width">300</property>
    <property name="default_height">125</property>
    <property name="destroy_with_parent">True</property>
    <property name="type_hint">dialog</property>
    <child internal-child="vbox">
      <object class="GtkBox" id="TextEntryDialog.dialog-vbox5">
        <property name="can_focus">False</property>
        <property name="orientation">vertical</property>
        <property name="spacing">2</property>
        <child internal-child="action_area">
          <object class="GtkButtonBox" id="dialog-action_area5">
            <property name="can_focus">False</property>
            <property name="margin_right">5</property>
            <property name="margin_bottom">5</property>
            <property name="layout_style">end</property>
            <child>
              <object class="GtkButton" id="TextEntryDialog.button_cancel">
                <property name="label">gtk-cancel</property>
                <property name="visible">True</property>
                <property name="can_focus">True</property>
                <property name="receives_default">True</property>
                <property name="use_stock">True</property>
              </object>
              <packing>
                <property name="expand">True</property>
                <property name="fill">True</property>
                <property name="position">0</property>
              </packing>
            </child>
            <child>
              <object class="GtkButton" id="TextEntryDialog.button_apply">
                <property name="label">gtk-apply</property>
                <property name="visible">True</property>
                <property name="can_focus">True</property>
                <property name="can_default">True</property>
                <property name="receives_default">True</property>
                <property name="use_stock">True</property>
              </object>
              <packing>
                <property name="expand">True</property>
                <property name="fill">True</property>
                <property name="position">1</property>
              </packing>
            </child>
          </object>
          <packing>
            <property name="expand">False</property>
            <property name="fill">False</property>
            <property name="pack_type">end</property>
            <property name="position">0</property>
          </packing>
        </child>
        <child>
          <object class="GtkBox" id="box5">
            <property name="visible">True</property>
            <property name="can_focus">False</property>
            <property name="margin_left">5</property>
            <property name="margin_right">5</property>
            <property name="orientation">vertical</property>
            <property name="homogeneous">True</property>
            <child>
              <object class="GtkLabel" id="TextEntryDialog.label">
                <property name="visible">True</property>
                <property name="can_focus">False</property>
                <property name="halign">start</property>
                <property name="label" translatable="yes">place holder</property>
              </object>
              <packing>
                <property name="expand">False</property>
                <property name="fill">True</property>
                <property name="position">0</property>
              </packing>
            </child>
            <child>
              <object class="GtkEntry" id="TextEntryDialog.entry">
                <property name="visible">True</property>
                <property name="can_focus">True</property>
                <property name="activates_default">True</property>
              </object>
              <packing>
                <property name="expand">False</property>
                <property name="fill">True</property>
                <property name="position">1</property>
              </packing>
            </child>
          </object>
          <packing>
            <property name="expand">False</property>
            <property name="fill">True</property>
            <property name="position">1</property>
          </packing>
        </child>
      </object>
    </child>
    <action-widgets>
      <action-widget response="-6">TextEntryDialog.button_cancel</action-widget>
      <action-widget response="-10">TextEntryDialog.button_apply</action-widget>
    </action-widgets>
  </object>
  <object class="GtkAdjustment" id="TimeDuration">
    <property name="lower">1</property>
    <property name="upper">1440</property>
    <property name="step_increment">15</property>
    <property name="page_increment">30</property>
  </object>
  <object class="GtkScrolledWindow" id="MailSenderConfigurationTab">
    <property name="width_request">600</property>
    <property name="height_request">450</property>
    <property name="visible">True</property>
    <property name="can_focus">True</property>
    <property name="shadow_type">in</property>
    <child>
      <object class="GtkViewport" id="MailSenderConfigurationTab.viewport">
        <property name="visible">True</property>
        <property name="can_focus">False</property>
        <child>
          <object class="GtkBox" id="MailSenderConfigurationTab.box">
            <property name="visible">True</property>
            <property name="can_focus">False</property>
            <property name="orientation">vertical</property>
            <property name="spacing">3</property>
            <child>
              <object class="GtkBox" id="box21">
                <property name="visible">True</property>
                <property name="can_focus">False</property>
                <property name="orientation">vertical</property>
                <child>
                  <object class="GtkGrid" id="MailSenderConfigurationTab.grid">
                    <property name="width_request">400</property>
                    <property name="height_request">300</property>
                    <property name="visible">True</property>
                    <property name="can_focus">False</property>
                    <property name="margin_left">5</property>
                    <property name="margin_right">5</property>
                    <property name="margin_top">3</property>
                    <property name="margin_bottom">3</property>
                    <property name="row_spacing">3</property>
                    <property name="column_spacing">5</property>
                    <child>
                      <object class="GtkBox" id="MailSenderConfigurationTab.box2">
                        <property name="visible">True</property>
                        <property name="can_focus">False</property>
                        <property name="hexpand">True</property>
                        <property name="spacing">3</property>
                        <child>
                          <object class="GtkEntry" id="MailSenderConfigurationTab.entry_webserver_url">
                            <property name="visible">True</property>
                            <property name="can_focus">True</property>
                            <property name="tooltip_text" translatable="yes">The URL of the landing page on the King Phisher server.</property>
                            <property name="hexpand">True</property>
                            <property name="placeholder_text" translatable="yes">http://king-phisher.com/</property>
                          </object>
                          <packing>
                            <property name="expand">False</property>
                            <property name="fill">True</property>
                            <property name="position">0</property>
                          </packing>
                        </child>
                        <child>
                          <object class="GtkButton" id="MailSenderConfigurationTab.button6">
                            <property name="label" translatable="yes">Verify URL</property>
                            <property name="visible">True</property>
                            <property name="can_focus">True</property>
                            <property name="receives_default">True</property>
                            <property name="tooltip_text" translatable="yes">Send a test request to the URL for verification.</property>
                            <signal name="clicked" handler="signal_button_clicked_verify" swapped="no"/>
                          </object>
                          <packing>
                            <property name="expand">False</property>
                            <property name="fill">False</property>
                            <property name="position">1</property>
                          </packing>
                        </child>
                        <style>
                          <class name="background-remove"/>
                        </style>
                      </object>
                      <packing>
                        <property name="left_attach">1</property>
                        <property name="top_attach">0</property>
                      </packing>
                    </child>
                    <child>
                      <object class="GtkBox" id="MailSenderConfigurationTab.box4">
                        <property name="visible">True</property>
                        <property name="can_focus">False</property>
                        <property name="hexpand">True</property>
                        <property name="spacing">3</property>
                        <child>
                          <object class="GtkEntry" id="MailSenderConfigurationTab.entry_html_file">
                            <property name="visible">True</property>
                            <property name="can_focus">True</property>
                            <property name="tooltip_text" translatable="yes">The HTML message template file.</property>
                            <property name="hexpand">True</property>
                            <property name="editable">False</property>
                            <property name="primary_icon_stock">gtk-file</property>
                            <signal name="activate" handler="signal_entry_activate_open_file" swapped="no"/>
                            <signal name="backspace" handler="signal_entry_backspace" swapped="no"/>
                          </object>
                          <packing>
                            <property name="expand">False</property>
                            <property name="fill">True</property>
                            <property name="position">0</property>
                          </packing>
                        </child>
                        <child>
                          <object class="GtkButton" id="MailSenderConfigurationTab.button1">
                            <property name="label" translatable="yes">Select File</property>
                            <property name="visible">True</property>
                            <property name="can_focus">True</property>
                            <property name="receives_default">True</property>
                            <signal name="clicked" handler="signal_entry_activate_open_file" object="MailSenderConfigurationTab.entry_html_file" swapped="no"/>
                          </object>
                          <packing>
                            <property name="expand">False</property>
                            <property name="fill">True</property>
                            <property name="position">1</property>
                          </packing>
                        </child>
                        <style>
                          <class name="background-remove"/>
                        </style>
                      </object>
                      <packing>
                        <property name="left_attach">1</property>
                        <property name="top_attach">7</property>
                      </packing>
                    </child>
                    <child>
                      <object class="GtkBox" id="MailSenderConfigurationTab.box6">
                        <property name="visible">True</property>
                        <property name="can_focus">False</property>
                        <property name="hexpand">True</property>
                        <property name="spacing">3</property>
                        <child>
                          <object class="GtkEntry" id="MailSenderConfigurationTab.entry_attachment_file">
                            <property name="visible">True</property>
                            <property name="can_focus">True</property>
                            <property name="tooltip_text" translatable="yes">An optional attachment file to send with messages.</property>
                            <property name="hexpand">True</property>
                            <property name="editable">False</property>
                            <property name="invisible_char">●</property>
                            <property name="primary_icon_stock">gtk-file</property>
                            <property name="primary_icon_activatable">False</property>
                            <property name="secondary_icon_activatable">False</property>
                            <property name="primary_icon_tooltip_text" translatable="yes">Attach a file to the messages.</property>
                            <property name="primary_icon_tooltip_markup" translatable="yes">Attach a file to the messages.</property>
                            <signal name="activate" handler="signal_entry_activate_open_file" swapped="no"/>
                            <signal name="backspace" handler="signal_entry_backspace" swapped="no"/>
                          </object>
                          <packing>
                            <property name="expand">True</property>
                            <property name="fill">True</property>
                            <property name="position">0</property>
                          </packing>
                        </child>
                        <child>
                          <object class="GtkButton" id="MailSenderConfigurationTab.button3">
                            <property name="label" translatable="yes">Select File</property>
                            <property name="visible">True</property>
                            <property name="can_focus">True</property>
                            <property name="receives_default">True</property>
                            <signal name="clicked" handler="signal_entry_activate_open_file" object="MailSenderConfigurationTab.entry_attachment_file" swapped="no"/>
                          </object>
                          <packing>
                            <property name="expand">False</property>
                            <property name="fill">True</property>
                            <property name="position">1</property>
                          </packing>
                        </child>
                        <style>
                          <class name="background-remove"/>
                        </style>
                      </object>
                      <packing>
                        <property name="left_attach">1</property>
                        <property name="top_attach">8</property>
                      </packing>
                    </child>
                    <child>
                      <object class="GtkEntry" id="MailSenderConfigurationTab.entry_company_name">
                        <property name="visible">True</property>
                        <property name="can_focus">True</property>
                        <property name="tooltip_text" translatable="yes">The company name if a company is associated with the campaign.</property>
                        <property name="editable">False</property>
                      </object>
                      <packing>
                        <property name="left_attach">1</property>
                        <property name="top_attach">1</property>
                      </packing>
                    </child>
                    <child>
                      <object class="GtkEntry" id="MailSenderConfigurationTab.entry_source_email">
                        <property name="visible">True</property>
                        <property name="can_focus">True</property>
                        <property name="tooltip_text" translatable="yes">The email address to use as the source in the MIME data of the message.</property>
                        <property name="placeholder_text" translatable="yes">sender@king-phisher.com</property>
                      </object>
                      <packing>
                        <property name="left_attach">1</property>
                        <property name="top_attach">3</property>
                      </packing>
                    </child>
                    <child>
                      <object class="GtkEntry" id="MailSenderConfigurationTab.entry_source_email_alias">
                        <property name="visible">True</property>
                        <property name="can_focus">True</property>
                      </object>
                      <packing>
                        <property name="left_attach">1</property>
                        <property name="top_attach">4</property>
                      </packing>
                    </child>
                    <child>
                      <object class="GtkEntry" id="MailSenderConfigurationTab.entry_subject">
                        <property name="visible">True</property>
                        <property name="can_focus">True</property>
                      </object>
                      <packing>
                        <property name="left_attach">1</property>
                        <property name="top_attach">5</property>
                      </packing>
                    </child>
                    <child>
                      <object class="GtkEntry" id="MailSenderConfigurationTab.entry_reply_to_email">
                        <property name="visible">True</property>
                        <property name="can_focus">True</property>
                      </object>
                      <packing>
                        <property name="left_attach">1</property>
                        <property name="top_attach">6</property>
                      </packing>
                    </child>
                    <child>
                      <object class="GtkEntry" id="MailSenderConfigurationTab.entry_source_email_smtp">
                        <property name="visible">True</property>
                        <property name="can_focus">True</property>
                        <property name="tooltip_text" translatable="yes">The email address to use as the source in the SMTP connection.</property>
                        <property name="placeholder_text" translatable="yes">sender@king-phisher.com</property>
                      </object>
                      <packing>
                        <property name="left_attach">1</property>
                        <property name="top_attach">2</property>
                      </packing>
                    </child>
                    <child>
                      <object class="GtkFrame" id="frame2">
                        <property name="visible">True</property>
                        <property name="can_focus">False</property>
                        <property name="label_xalign">0</property>
                        <child>
                          <object class="GtkAlignment" id="alignment6">
                            <property name="visible">True</property>
                            <property name="can_focus">False</property>
                            <property name="bottom_padding">3</property>
                            <property name="left_padding">12</property>
                            <property name="right_padding">3</property>
                            <child>
                              <object class="GtkGrid" id="grid10">
                                <property name="visible">True</property>
                                <property name="can_focus">False</property>
                                <property name="margin_bottom">3</property>
                                <property name="row_spacing">3</property>
                                <property name="column_spacing">5</property>
                                <child>
                                  <object class="GtkLabel" id="label28">
                                    <property name="width_request">133</property>
                                    <property name="visible">True</property>
                                    <property name="can_focus">False</property>
                                    <property name="label" translatable="yes">CSV File</property>
                                  </object>
                                  <packing>
                                    <property name="left_attach">0</property>
                                    <property name="top_attach">1</property>
                                  </packing>
                                </child>
                                <child>
                                  <object class="GtkBox" id="box23">
                                    <property name="visible">True</property>
                                    <property name="can_focus">False</property>
                                    <property name="spacing">10</property>
                                    <child>
                                      <object class="GtkRadioButton" id="MailSenderConfigurationTab.radiobutton_target_type_file">
                                        <property name="label" translatable="yes">CSV File</property>
                                        <property name="visible">True</property>
                                        <property name="can_focus">True</property>
                                        <property name="receives_default">False</property>
                                        <property name="tooltip_text" translatable="yes">Send messages to all targets specified in a CSV file.</property>
                                        <property name="xalign">0</property>
                                        <property name="draw_indicator">True</property>
                                        <property name="group">MailSenderConfigurationTab.radiobutton_target_type_single</property>
                                        <signal name="toggled" handler="signal_radiobutton_toggled_target_type" swapped="no"/>
                                      </object>
                                      <packing>
                                        <property name="expand">False</property>
                                        <property name="fill">True</property>
                                        <property name="position">0</property>
                                      </packing>
                                    </child>
                                    <child>
                                      <object class="GtkRadioButton" id="MailSenderConfigurationTab.radiobutton_target_type_single">
                                        <property name="label" translatable="yes">Single Target</property>
                                        <property name="visible">True</property>
                                        <property name="can_focus">True</property>
                                        <property name="receives_default">False</property>
                                        <property name="tooltip_text" translatable="yes">Send a single message to a specific recipient.</property>
                                        <property name="xalign">0</property>
                                        <property name="active">True</property>
                                        <property name="draw_indicator">True</property>
                                        <signal name="toggled" handler="signal_radiobutton_toggled_target_type" swapped="no"/>
                                      </object>
                                      <packing>
                                        <property name="expand">False</property>
                                        <property name="fill">True</property>
                                        <property name="position">1</property>
                                      </packing>
                                    </child>
                                  </object>
                                  <packing>
                                    <property name="left_attach">0</property>
                                    <property name="top_attach">0</property>
                                    <property name="width">3</property>
                                  </packing>
                                </child>
                                <child>
                                  <object class="GtkLabel" id="label1">
                                    <property name="width_request">133</property>
                                    <property name="visible">True</property>
                                    <property name="can_focus">False</property>
                                    <property name="label" translatable="yes">Target Name</property>
                                  </object>
                                  <packing>
                                    <property name="left_attach">0</property>
                                    <property name="top_attach">2</property>
                                  </packing>
                                </child>
                                <child>
                                  <object class="GtkLabel" id="label38">
                                    <property name="width_request">133</property>
                                    <property name="visible">True</property>
                                    <property name="can_focus">False</property>
                                    <property name="label" translatable="yes">Target Email</property>
                                  </object>
                                  <packing>
                                    <property name="left_attach">0</property>
                                    <property name="top_attach">3</property>
                                  </packing>
                                </child>
                                <child>
                                  <object class="GtkEntry" id="MailSenderConfigurationTab.entry_target_name">
                                    <property name="visible">True</property>
                                    <property name="can_focus">True</property>
                                    <property name="tooltip_text" translatable="yes">The first and last name of the desired target.</property>
                                    <property name="placeholder_text" translatable="yes">Alice Liddle</property>
                                  </object>
                                  <packing>
                                    <property name="left_attach">1</property>
                                    <property name="top_attach">2</property>
                                    <property name="width">2</property>
                                  </packing>
                                </child>
                                <child>
                                  <object class="GtkEntry" id="MailSenderConfigurationTab.entry_target_email_address">
                                    <property name="visible">True</property>
                                    <property name="can_focus">True</property>
                                    <property name="tooltip_text" translatable="yes">The targets email address.</property>
                                    <property name="placeholder_text" translatable="yes">aliddle@king-phisher.com</property>
                                  </object>
                                  <packing>
                                    <property name="left_attach">1</property>
                                    <property name="top_attach">3</property>
                                    <property name="width">2</property>
                                  </packing>
                                </child>
                                <child>
                                  <object class="GtkButton" id="MailSenderConfigurationTab.button_target_file_select">
                                    <property name="label" translatable="yes">Select File</property>
                                    <property name="visible">True</property>
                                    <property name="can_focus">True</property>
                                    <property name="receives_default">True</property>
                                    <property name="tooltip_text" translatable="yes">Format: first name, last name, email address, (department (OPTIONAL))</property>
                                    <signal name="clicked" handler="signal_entry_activate_open_file" object="MailSenderConfigurationTab.entry_target_file" swapped="no"/>
                                  </object>
                                  <packing>
                                    <property name="left_attach">2</property>
                                    <property name="top_attach">1</property>
                                  </packing>
                                </child>
                                <child>
                                  <object class="GtkEntry" id="MailSenderConfigurationTab.entry_target_file">
                                    <property name="visible">True</property>
                                    <property name="can_focus">True</property>
                                    <property name="tooltip_text" translatable="yes">Format: first name, last name, email address, (department (OPTIONAL))</property>
                                    <property name="hexpand">True</property>
                                    <property name="editable">False</property>
                                    <property name="invisible_char">●</property>
                                    <property name="primary_icon_stock">gtk-file</property>
                                    <property name="primary_icon_activatable">False</property>
                                    <property name="secondary_icon_activatable">False</property>
                                    <property name="placeholder_text" translatable="yes">targets.csv</property>
                                    <signal name="activate" handler="signal_entry_activate_open_file" swapped="no"/>
                                    <signal name="backspace" handler="signal_entry_backspace" swapped="no"/>
                                  </object>
                                  <packing>
                                    <property name="left_attach">1</property>
                                    <property name="top_attach">1</property>
                                  </packing>
                                </child>
                              </object>
                            </child>
                          </object>
                        </child>
                        <child type="label">
                          <object class="GtkLabel" id="label52">
                            <property name="visible">True</property>
                            <property name="can_focus">False</property>
                            <property name="label" translatable="yes">Target Information*</property>
                          </object>
                        </child>
                      </object>
                      <packing>
                        <property name="left_attach">0</property>
                        <property name="top_attach">9</property>
                        <property name="width">2</property>
                        <property name="height">5</property>
                      </packing>
                    </child>
                    <child>
                      <object class="GtkBox" id="box24">
                        <property name="visible">True</property>
                        <property name="can_focus">False</property>
                        <property name="spacing">10</property>
                        <child>
                          <object class="GtkRadioButton" id="MailSenderConfigurationTab.radiobutton_message_type_email">
                            <property name="label" translatable="yes">Email</property>
                            <property name="visible">True</property>
                            <property name="can_focus">True</property>
                            <property name="receives_default">False</property>
                            <property name="xalign">0</property>
                            <property name="active">True</property>
                            <property name="draw_indicator">True</property>
                            <signal name="toggled" handler="signal_radiobutton_toggled_message_type" swapped="no"/>
                          </object>
                          <packing>
                            <property name="expand">False</property>
                            <property name="fill">True</property>
                            <property name="position">0</property>
                          </packing>
                        </child>
                        <child>
                          <object class="GtkRadioButton" id="MailSenderConfigurationTab.radiobutton_message_type_calendar_invite">
                            <property name="label" translatable="yes">Calendar Invite</property>
                            <property name="visible">True</property>
                            <property name="can_focus">True</property>
                            <property name="receives_default">False</property>
                            <property name="xalign">0</property>
                            <property name="draw_indicator">True</property>
                            <property name="group">MailSenderConfigurationTab.radiobutton_message_type_email</property>
                            <signal name="toggled" handler="signal_radiobutton_toggled_message_type" swapped="no"/>
                          </object>
                          <packing>
                            <property name="expand">False</property>
                            <property name="fill">True</property>
                            <property name="position">1</property>
                          </packing>
                        </child>
                      </object>
                      <packing>
                        <property name="left_attach">1</property>
                        <property name="top_attach">14</property>
                      </packing>
                    </child>
                    <child>
                      <object class="GtkLabel" id="MailSenderConfigurationTab.label1">
                        <property name="width_request">150</property>
                        <property name="visible">True</property>
                        <property name="can_focus">False</property>
                        <property name="label" translatable="yes">Web Server URL*</property>
                      </object>
                      <packing>
                        <property name="left_attach">0</property>
                        <property name="top_attach">0</property>
                      </packing>
                    </child>
                    <child>
                      <object class="GtkLabel" id="MailSenderConfigurationTab.label2">
                        <property name="width_request">150</property>
                        <property name="visible">True</property>
                        <property name="can_focus">False</property>
                        <property name="label" translatable="yes">Company Name</property>
                      </object>
                      <packing>
                        <property name="left_attach">0</property>
                        <property name="top_attach">1</property>
                      </packing>
                    </child>
                    <child>
                      <object class="GtkLabel" id="MailSenderConfigurationTab.label3">
                        <property name="width_request">150</property>
                        <property name="visible">True</property>
                        <property name="can_focus">False</property>
                        <property name="label" translatable="yes">Source Email (MIME)</property>
                      </object>
                      <packing>
                        <property name="left_attach">0</property>
                        <property name="top_attach">3</property>
                      </packing>
                    </child>
                    <child>
                      <object class="GtkLabel" id="MailSenderConfigurationTab.label4">
                        <property name="width_request">150</property>
                        <property name="visible">True</property>
                        <property name="can_focus">False</property>
                        <property name="label" translatable="yes">Friendly Alias</property>
                      </object>
                      <packing>
                        <property name="left_attach">0</property>
                        <property name="top_attach">4</property>
                      </packing>
                    </child>
                    <child>
                      <object class="GtkLabel" id="MailSenderConfigurationTab.label5">
                        <property name="width_request">150</property>
                        <property name="visible">True</property>
                        <property name="can_focus">False</property>
                        <property name="label" translatable="yes">Subject*</property>
                      </object>
                      <packing>
                        <property name="left_attach">0</property>
                        <property name="top_attach">5</property>
                      </packing>
                    </child>
                    <child>
                      <object class="GtkLabel" id="MailSenderConfigurationTab.label6">
                        <property name="width_request">150</property>
                        <property name="visible">True</property>
                        <property name="can_focus">False</property>
                        <property name="label" translatable="yes">Reply To</property>
                      </object>
                      <packing>
                        <property name="left_attach">0</property>
                        <property name="top_attach">6</property>
                      </packing>
                    </child>
                    <child>
                      <object class="GtkLabel" id="MailSenderConfigurationTab.label7">
                        <property name="width_request">150</property>
                        <property name="visible">True</property>
                        <property name="can_focus">False</property>
                        <property name="label" translatable="yes">Message HTML File*</property>
                      </object>
                      <packing>
                        <property name="left_attach">0</property>
                        <property name="top_attach">7</property>
                      </packing>
                    </child>
                    <child>
                      <object class="GtkLabel" id="MailSenderConfigurationTab.label9">
                        <property name="width_request">150</property>
                        <property name="visible">True</property>
                        <property name="can_focus">False</property>
                        <property name="label" translatable="yes">File Attachment</property>
                      </object>
                      <packing>
                        <property name="left_attach">0</property>
                        <property name="top_attach">8</property>
                      </packing>
                    </child>
                    <child>
                      <object class="GtkLabel" id="MailSenderConfigurationTab.label13">
                        <property name="width_request">150</property>
                        <property name="visible">True</property>
                        <property name="can_focus">False</property>
                        <property name="label" translatable="yes">Source Email (SMTP)</property>
                      </object>
                      <packing>
                        <property name="left_attach">0</property>
                        <property name="top_attach">2</property>
                      </packing>
                    </child>
                    <child>
                      <object class="GtkLabel" id="label55">
                        <property name="width_request">150</property>
                        <property name="visible">True</property>
                        <property name="can_focus">False</property>
                        <property name="label" translatable="yes">Message Type</property>
                      </object>
                      <packing>
                        <property name="left_attach">0</property>
                        <property name="top_attach">14</property>
                      </packing>
                    </child>
                  </object>
                  <packing>
                    <property name="expand">False</property>
                    <property name="fill">True</property>
                    <property name="position">0</property>
                  </packing>
                </child>
              </object>
              <packing>
                <property name="expand">False</property>
                <property name="fill">True</property>
                <property name="position">0</property>
              </packing>
            </child>
            <child>
              <object class="GtkExpander" id="MailSenderConfigurationTab.expander_email_settings">
                <property name="visible">True</property>
                <property name="can_focus">True</property>
                <property name="valign">start</property>
                <property name="expanded">True</property>
                <property name="spacing">5</property>
                <signal name="activate" handler="signal_expander_activate_message_type" swapped="no"/>
                <signal name="notify::expanded" handler="signal_expander_notify_expanded" swapped="no"/>
                <child>
                  <object class="GtkGrid" id="grid11">
                    <property name="visible">True</property>
                    <property name="can_focus">False</property>
                    <property name="margin_bottom">3</property>
                    <property name="row_spacing">3</property>
                    <property name="column_spacing">5</property>
                    <child>
                      <object class="GtkLabel" id="MailSenderConfigurationTab.label10">
                        <property name="width_request">150</property>
                        <property name="visible">True</property>
                        <property name="can_focus">False</property>
                        <property name="label" translatable="yes">Message Importance</property>
                      </object>
                      <packing>
                        <property name="left_attach">0</property>
                        <property name="top_attach">0</property>
                      </packing>
                    </child>
                    <child>
                      <object class="GtkLabel" id="MailSenderConfigurationTab.label11">
                        <property name="width_request">150</property>
                        <property name="visible">True</property>
                        <property name="can_focus">False</property>
                        <property name="label" translatable="yes">Message Sensitivity</property>
                      </object>
                      <packing>
                        <property name="left_attach">0</property>
                        <property name="top_attach">1</property>
                      </packing>
                    </child>
                    <child>
                      <object class="GtkComboBox" id="MailSenderConfigurationTab.combobox_importance">
                        <property name="width_request">250</property>
                        <property name="visible">True</property>
                        <property name="can_focus">False</property>
                        <property name="model">MsgImportance</property>
                        <property name="active">1</property>
                        <child>
                          <object class="GtkCellRendererText" id="cellrenderertext2"/>
                          <attributes>
                            <attribute name="text">0</attribute>
                          </attributes>
                        </child>
                        <style>
                          <class name="background-remove"/>
                        </style>
                      </object>
                      <packing>
                        <property name="left_attach">1</property>
                        <property name="top_attach">0</property>
                      </packing>
                    </child>
                    <child>
                      <object class="GtkComboBox" id="MailSenderConfigurationTab.combobox_sensitivity">
                        <property name="width_request">250</property>
                        <property name="visible">True</property>
                        <property name="can_focus">False</property>
                        <property name="model">MsgSensitivity</property>
                        <property name="active">0</property>
                        <child>
                          <object class="GtkCellRendererText" id="cellrenderertext3"/>
                          <attributes>
                            <attribute name="text">0</attribute>
                          </attributes>
                        </child>
                        <style>
                          <class name="background-remove"/>
                        </style>
                      </object>
                      <packing>
                        <property name="left_attach">1</property>
                        <property name="top_attach">1</property>
                      </packing>
                    </child>
                  </object>
                </child>
                <child type="label">
                  <object class="GtkLabel" id="label53">
                    <property name="visible">True</property>
                    <property name="can_focus">False</property>
                    <property name="tooltip_text" translatable="yes">Settings specific to sending email messages.</property>
                    <property name="label" translatable="yes">Email Settings</property>
                  </object>
                </child>
              </object>
              <packing>
                <property name="expand">False</property>
                <property name="fill">True</property>
                <property name="position">1</property>
              </packing>
            </child>
            <child>
              <object class="GtkExpander" id="MailSenderConfigurationTab.expander_calendar_invite_settings">
                <property name="visible">True</property>
                <property name="can_focus">True</property>
                <property name="expanded">True</property>
                <property name="spacing">5</property>
                <signal name="activate" handler="signal_expander_activate_message_type" swapped="no"/>
                <signal name="notify::expanded" handler="signal_expander_notify_expanded" swapped="no"/>
                <child>
                  <object class="GtkGrid" id="grid12">
                    <property name="visible">True</property>
                    <property name="can_focus">False</property>
                    <property name="hexpand">True</property>
                    <property name="row_spacing">3</property>
                    <property name="column_spacing">5</property>
                    <child>
                      <object class="GtkCalendar" id="MailSenderConfigurationTab.calendar_calendar_invite_date">
                        <property name="width_request">250</property>
                        <property name="visible">True</property>
                        <property name="can_focus">True</property>
                        <property name="tooltip_text" translatable="yes">The date that the invite's event should start on.</property>
                        <property name="halign">start</property>
                        <property name="valign">start</property>
                        <property name="year">2015</property>
                        <property name="month">9</property>
                        <property name="day">19</property>
                      </object>
                      <packing>
                        <property name="left_attach">1</property>
                        <property name="top_attach">0</property>
                      </packing>
                    </child>
                    <child>
                      <object class="GtkLabel" id="label56">
                        <property name="width_request">150</property>
                        <property name="visible">True</property>
                        <property name="can_focus">False</property>
                        <property name="halign">start</property>
                        <property name="valign">center</property>
                        <property name="label" translatable="yes">Start Date</property>
                      </object>
                      <packing>
                        <property name="left_attach">0</property>
                        <property name="top_attach">0</property>
                      </packing>
                    </child>
                    <child>
                      <object class="GtkSpinButton" id="MailSenderConfigurationTab.spinbutton_calendar_invite_duration">
                        <property name="width_request">250</property>
                        <property name="visible">True</property>
                        <property name="can_focus">True</property>
                        <property name="tooltip_text" translatable="yes">The number of minutes that the event should be scheduled to last.</property>
                        <property name="halign">start</property>
                        <property name="text" translatable="yes">60</property>
                        <property name="input_purpose">phone</property>
                        <property name="adjustment">TimeDuration</property>
                        <property name="numeric">True</property>
                        <property name="value">60</property>
                      </object>
                      <packing>
                        <property name="left_attach">1</property>
                        <property name="top_attach">2</property>
                      </packing>
                    </child>
                    <child>
                      <object class="GtkBox" id="box20">
                        <property name="width_request">250</property>
                        <property name="visible">True</property>
                        <property name="can_focus">False</property>
                        <property name="halign">start</property>
                        <property name="spacing">5</property>
                        <child>
                          <object class="GtkSpinButton" id="MailSenderConfigurationTab.spinbutton_calendar_invite_start_hour">
                            <property name="visible">True</property>
                            <property name="can_focus">True</property>
                            <property name="tooltip_text" translatable="yes">The hour for the event's start time on a 24-hour clock.</property>
                            <property name="max_length">2</property>
                            <property name="text" translatable="yes">12</property>
                            <property name="input_purpose">number</property>
                            <property name="adjustment">ClockHourAdjustment</property>
                            <property name="numeric">True</property>
                            <property name="value">12</property>
                          </object>
                          <packing>
                            <property name="expand">True</property>
                            <property name="fill">True</property>
                            <property name="position">0</property>
                          </packing>
                        </child>
                        <child>
                          <object class="GtkLabel" id="label57">
                            <property name="visible">True</property>
                            <property name="can_focus">False</property>
                            <property name="label" translatable="yes">:</property>
                            <attributes>
                              <attribute name="scale" value="1.5"/>
                            </attributes>
                          </object>
                          <packing>
                            <property name="expand">False</property>
                            <property name="fill">True</property>
                            <property name="position">1</property>
                          </packing>
                        </child>
                        <child>
                          <object class="GtkSpinButton" id="MailSenderConfigurationTab.spinbutton_calendar_invite_start_minute">
                            <property name="visible">True</property>
                            <property name="can_focus">True</property>
                            <property name="tooltip_text" translatable="yes">The minute for the event's start time.</property>
                            <property name="max_length">2</property>
                            <property name="text" translatable="yes">0</property>
                            <property name="input_purpose">number</property>
                            <property name="adjustment">ClockMinuteAdjustment</property>
                            <property name="numeric">True</property>
                            <property name="value">2.2351741811588166e-10</property>
                          </object>
                          <packing>
                            <property name="expand">True</property>
                            <property name="fill">True</property>
                            <property name="position">2</property>
                          </packing>
                        </child>
                      </object>
                      <packing>
                        <property name="left_attach">1</property>
                        <property name="top_attach">1</property>
                      </packing>
                    </child>
                    <child>
                      <object class="GtkLabel" id="label58">
                        <property name="width_request">150</property>
                        <property name="visible">True</property>
                        <property name="can_focus">False</property>
                        <property name="label" translatable="yes">Start Time</property>
                      </object>
                      <packing>
                        <property name="left_attach">0</property>
                        <property name="top_attach">1</property>
                      </packing>
                    </child>
                    <child>
                      <object class="GtkLabel" id="label54">
                        <property name="visible">True</property>
                        <property name="can_focus">False</property>
                        <property name="label" translatable="yes">Duration (minutes)</property>
                      </object>
                      <packing>
                        <property name="left_attach">0</property>
                        <property name="top_attach">2</property>
                      </packing>
                    </child>
                    <child>
                      <object class="GtkLabel" id="label59">
                        <property name="width_request">150</property>
                        <property name="visible">True</property>
                        <property name="can_focus">False</property>
                        <property name="label" translatable="yes">Location</property>
                      </object>
                      <packing>
                        <property name="left_attach">0</property>
                        <property name="top_attach">3</property>
                      </packing>
                    </child>
                    <child>
                      <object class="GtkLabel" id="label60">
                        <property name="width_request">150</property>
                        <property name="visible">True</property>
                        <property name="can_focus">False</property>
                        <property name="label" translatable="yes">Summary</property>
                      </object>
                      <packing>
                        <property name="left_attach">0</property>
                        <property name="top_attach">4</property>
                      </packing>
                    </child>
                    <child>
                      <object class="GtkEntry" id="MailSenderConfigurationTab.entry_calendar_invite_location">
                        <property name="visible">True</property>
                        <property name="can_focus">True</property>
                        <property name="tooltip_text" translatable="yes">An optional location for the event to take place.</property>
                        <property name="hexpand">True</property>
                        <property name="placeholder_text" translatable="yes">Conference Room A</property>
                      </object>
                      <packing>
                        <property name="left_attach">1</property>
                        <property name="top_attach">3</property>
                        <property name="width">2</property>
                      </packing>
                    </child>
                    <child>
                      <object class="GtkEntry" id="MailSenderConfigurationTab.entry_calendar_invite_summary">
                        <property name="visible">True</property>
                        <property name="can_focus">True</property>
                        <property name="tooltip_text" translatable="yes">An optional short summary to describe the event.</property>
                        <property name="hexpand">True</property>
                      </object>
                      <packing>
                        <property name="left_attach">1</property>
                        <property name="top_attach">4</property>
                        <property name="width">2</property>
                      </packing>
                    </child>
                    <child>
                      <object class="GtkCheckButton" id="MailSenderConfigurationTab.checkbutton_calendar_invite_all_day">
                        <property name="label" translatable="yes">All Day Event</property>
                        <property name="width_request">250</property>
                        <property name="visible">True</property>
                        <property name="can_focus">True</property>
                        <property name="receives_default">False</property>
                        <property name="tooltip_text" translatable="yes">Whether or not the event should be scheduled to last the entire day.</property>
                        <property name="halign">start</property>
                        <property name="hexpand">True</property>
                        <property name="xalign">0</property>
                        <property name="draw_indicator">True</property>
                        <signal name="toggled" handler="signal_checkbutton_toggled_calendar_invite_all_day" swapped="no"/>
                      </object>
                      <packing>
                        <property name="left_attach">2</property>
                        <property name="top_attach">2</property>
                      </packing>
                    </child>
                    <child>
                      <object class="GtkCheckButton" id="MailSenderConfigurationTab.checkbutton_calendar_request_rsvp">
                        <property name="label" translatable="yes">Request RSVP</property>
                        <property name="visible">True</property>
                        <property name="can_focus">True</property>
                        <property name="receives_default">False</property>
                        <property name="tooltip_text" translatable="yes">Whether to request an RSVP response to the invite. If enabled, responses will be sent to the "Source Email (MIME)" address.</property>
                        <property name="xalign">0</property>
                        <property name="draw_indicator">True</property>
                      </object>
                      <packing>
                        <property name="left_attach">1</property>
                        <property name="top_attach">5</property>
                      </packing>
                    </child>
                    <child>
                      <placeholder/>
                    </child>
                    <child>
                      <placeholder/>
                    </child>
                    <child>
                      <placeholder/>
                    </child>
                    <child>
                      <placeholder/>
                    </child>
                  </object>
                </child>
                <child type="label">
                  <object class="GtkLabel" id="label27">
                    <property name="visible">True</property>
                    <property name="can_focus">False</property>
                    <property name="tooltip_text" translatable="yes">Settings specific to sending calendar invite messages.</property>
                    <property name="label" translatable="yes">Calendar Invite Settings</property>
                  </object>
                </child>
              </object>
              <packing>
                <property name="expand">False</property>
                <property name="fill">True</property>
                <property name="position">2</property>
              </packing>
            </child>
            <child>
              <object class="GtkLabel" id="MailSenderConfigurationTab.label12">
                <property name="visible">True</property>
                <property name="can_focus">False</property>
                <property name="halign">start</property>
                <property name="label" translatable="yes">* Required Options</property>
                <attributes>
                  <attribute name="style" value="italic"/>
                </attributes>
              </object>
              <packing>
                <property name="expand">False</property>
                <property name="fill">True</property>
                <property name="position">3</property>
              </packing>
            </child>
          </object>
        </child>
        <style>
          <class name="background-add"/>
        </style>
      </object>
    </child>
  </object>
</interface><|MERGE_RESOLUTION|>--- conflicted
+++ resolved
@@ -1,9 +1,5 @@
 <?xml version="1.0" encoding="UTF-8"?>
-<<<<<<< HEAD
 <!-- Generated with glade 3.20.0
-=======
-<!-- Generated with glade 3.18.3 
->>>>>>> aa409b87
 
 Copyright (c) 2013-2016, SecureState LLC
 All rights reserved.
@@ -270,7 +266,6 @@
                 <property name="can_focus">False</property>
                 <property name="halign">start</property>
                 <property name="label" translatable="yes">Showing 0 of 0 Campaigns</property>
-                <property name="ellipsize">end</property>
                 <attributes>
                   <attribute name="scale" value="1.25"/>
                 </attributes>
@@ -2329,9 +2324,6 @@
       <action-widget response="-6">LoginDialogBase.button_cancel</action-widget>
       <action-widget response="-10">LoginDialogBase.button_connect</action-widget>
     </action-widgets>
-    <style>
-      <class name="background-add"/>
-    </style>
   </object>
   <object class="GtkBox" id="MailSenderEditTab">
     <property name="width_request">400</property>
@@ -3076,9 +3068,6 @@
       <action-widget response="-6">LoginDialog.button_cancel</action-widget>
       <action-widget response="-10">LoginDialog.button_connect</action-widget>
     </action-widgets>
-    <style>
-      <class name="background-add"/>
-    </style>
   </object>
   <object class="GtkListStore" id="SMSCarriers">
     <columns>
